import tensorflow as tf
import tensorflow_models as tfm


@tf.keras.saving.register_keras_serializable(
    package="amplicon_gpt.layers"
)
class NucleotideEinsum(tf.keras.layers.Layer):
    """A layer that encodes an arbitrary tensor of nucleotide embeddings
    of size (..., N, E) and encodes it as a fixed-size tensor of size
    (..., E, E*). Dimension N represents the total number of nucleotides,
    dimension E represents the embedding dimension of the nucleotides, and
    E* is an intermediate dimension.

    Args:
        dff: The hidden dimension of the intermediate pointwise project

    Examples:
        >>> embeddings = tf.reshape(
                tf.range(0, 2 * 6, dtype=tf.float32),
                (1, 2, 3, 2))
        >>> embedding
        <tf.Tensor: shape=(1, 2, 3, 2), dtype=float32, numpy=
        array([[[[ 0.,  1.],
                 [ 2.,  3.],
                 [ 4.,  5.]],
                [[ 6.,  7.],
                 [ 8.,  9.],
                 [10., 11.]]]], dtype=float32)>

        >>> einsum_dense = NucleotideEinsum(dff=8, kernel_initializer="ones")
        >>> einsum_dense(embeddings)
        <tf.Tensor: shape=(1, 2, 2), dtype=float32, numpy=
        array([[[ 48.,  72.],
                [192., 216.]]], dtype=float32)>
    """
    def __init__(
        self,
        dff,
        reduce_tensor=False,
        kernel_initializer="glorot_uniform",
        input_max_length=None,
        seq_axis=2,
        normalize_output=False,
        activation='relu',
        **kwargs
    ):
        super().__init__(**kwargs)
        self.dff = dff
        self.reduce_tensor = reduce_tensor
        self.kernel_initializer = kernel_initializer
        self.seq_axis = seq_axis
        self.input_max_length = input_max_length
        self.normalize_output = normalize_output
        self.activation = activation
        self.activation_function = tf.keras.activations.get(activation)

    def build(self, input_shape):
        seq_axis = len(input_shape) - 2
        if self.input_max_length:
            self.pos_emb_input = tfm.nlp.layers.PositionEmbedding(
                max_length=self.input_max_length,
                seq_axis=seq_axis
            )

        self.kernel_dff = self.add_weight(
            "kernel_dff",
            shape=(input_shape[-1], self.dff),
            initializer=tf.keras.initializers.get(self.kernel_initializer)
        )
        self.norm = tf.keras.layers.LayerNormalization()

        self.pos_emb_red = tfm.nlp.layers.PositionEmbedding(
                max_length=self.dff, seq_axis=seq_axis)

    def get_config(self):
        config = {
            "dff": self.dff,
            "reduce_tensor": self.reduce_tensor,
            "kernel_initializer": self.kernel_initializer,
            "input_max_length": self.input_max_length,
            "seq_axis": self.seq_axis,
            "normalize_out": self.normalize_output,
        }
        return config

    def call(self, inputs):
        if self.input_max_length:
            inputs += self.pos_emb_input(inputs)
        output = self.activation_function(tf.einsum("...ij,jk->...kj",
                                          inputs, self.kernel_dff))

        output += self.pos_emb_red(output)

        if self.reduce_tensor:
            output = tf.reduce_sum(output, axis=2)

        return self.norm(output)


@tf.keras.saving.register_keras_serializable(
    package="amplicon_gpt.layer"
)
class PCAProjector(tf.keras.layers.Layer):
<<<<<<< HEAD
    def __init__(self,
                 hidden_dim,
                 num_heads,
                 num_layers,
                 **kwargs):
=======
    def __init__(
        self,
        hidden_dim,
        num_heads,
        num_layers,
        **kwargs
    ):
>>>>>>> d6bca694
        super().__init__(**kwargs)
        self.hidden_dim = hidden_dim
        self.num_heads = num_heads
        self.num_layers = num_layers
        for i in range(self.num_layers):
            setattr(self,
                    f'pca_layer_{i}',
                    MultiHeadPCAProjection(
                        self.hidden_dim,
                        self.num_heads,
                        name=f'layer-{i}'))
<<<<<<< HEAD
            setattr(self,
                    f'ff-{i}',
                    tf.keras.layers.Dense(self.hidden_dim,
                                          activation='relu'))
        self.point = tf.keras.layers.Dense(1)

    def build(self, input_shape):
        shape = [x if x is not None else -1 for x in input_shape]
        emb_shape = shape[-1]
        self.back_proj = tf.keras.layers.Dense(emb_shape,
                                               activation='relu')
=======
        self.point = tf.keras.layers.Dense(1)

    # def build(self, input_shape):
    #     shape = [x if x is not None else -1 for x in input_shape]
    #     emb_shape = shape[-1]
        # self.back_proj = tf.keras.layers.Dense(
        #     emb_shape,
        #     activation='relu'
        # )
>>>>>>> d6bca694

    def call(self, inputs):
        outputs = inputs
        for i in range(self.num_layers):
            outputs = getattr(self,
                              f'pca_layer_{i}')(outputs)
<<<<<<< HEAD
            outputs = getattr(self,
                              f'ff-{i}')(outputs)

        outputs = tf.squeeze(self.point(outputs), axis=-1)
        outputs = self.back_proj(outputs)
=======

        outputs = tf.squeeze(self.point(outputs), axis=-1)
        # outputs = self.back_proj(outputs)
>>>>>>> d6bca694
        return outputs

    def get_config(self):
        config = super().get_config()
        config.update({
            "hidden_dim": self.hidden_dim,
            "num_heads": self.num_heads,
            "num_layers": self.num_layers
        })
        return config


@tf.keras.saving.register_keras_serializable(
    package="amplicon_gpt.layer"
)
class MultiHeadPCAProjection(tf.keras.layers.Layer):
<<<<<<< HEAD
    def __init__(self,
                 hidden_dim,
                 num_heads,
                 **kwargs):
        super().__init__(**kwargs)
        self.hidden_dim = hidden_dim
        self.num_heads = num_heads

    def build(self, input_shape):
        shape = [x if x is not None else -1 for x in input_shape]
        self.linear_up_scale = tf.keras.layers.Dense(self.hidden_dim)
=======
    def __init__(
        self,
        hidden_dim,
        num_heads,
        **kwargs
    ):
        super().__init__(**kwargs)
        self.hidden_dim = hidden_dim
        self.num_heads = num_heads
        # self.norm = tf.keras.layers.LayerNormalization(axis=-2)

    def build(self, input_shape):
        shape = [x if x is not None else -1 for x in input_shape]
        # self.linear_up_scale = tf.keras.layers.Dense(self.hidden_dim)
>>>>>>> d6bca694
        # occurs after up scaling
        head_size = self.hidden_dim // self.num_heads
        self.dff = tf.keras.layers.Dense(head_size)

        reshape = shape[:-1] + [self.num_heads, head_size]
        first_transp = [i for i in range(len(reshape))]
        first_transp = first_transp[:-3] + [first_transp[-2],
                                            first_transp[-1],
                                            first_transp[-3]]
        second_transp = [i for i in range(len(reshape))]
        second_transp = second_transp[:-3] + [second_transp[-2],
                                              second_transp[-3],
                                              second_transp[-1]]
        second_reshape = shape[:-2] + [head_size, self.hidden_dim]
        eig_trasp = [i for i in range(len(reshape))]
        eig_trasp = eig_trasp[:-2] + [eig_trasp[-1], eig_trasp[-2]]

        self.compute_proj = MultiHeadPCAProjection.init_proj(reshape,
                                                             first_transp,
                                                             eig_trasp,
                                                             second_transp,
                                                             second_reshape,
                                                             self.dff)

    def init_proj(reshape,
                  first_transp,
                  eig_trasp,
                  second_transp,
                  second_reshape,
                  dff):
        @tf.function(jit_compile=True)
        def compute_proj(X):
            if not tf.is_symbolic_tensor(X):
                reshape[1] = tf.shape(X)[1]
            output = tf.reshape(X, shape=reshape)
            output = tf.transpose(output, perm=first_transp)
            if not tf.is_symbolic_tensor(X):
                output = output - tf.math.reduce_mean(output,
                                                      axis=-1,
                                                      keepdims=True)
            cov = tf.linalg.matmul(output, output, transpose_b=True)
<<<<<<< HEAD
            _, eig_vec = tf.linalg.eigh(cov)
            output = tf.transpose(output, perm=eig_trasp)
            output = dff(eig_vec)
=======
            eig_vals, eig_vecs = tf.linalg.eigh(cov)
            output = tf.transpose(
                tf.matmul(
                    tf.linalg.diag(
                        eig_vals
                    ),
                    eig_vecs
                ),
                perm=eig_trasp
            )
            output = dff(output)
>>>>>>> d6bca694
            output = tf.transpose(output, perm=second_transp)
            output = tf.reshape(output, shape=second_reshape)
            return output
        return compute_proj

    def call(self, inputs):
        if not tf.is_symbolic_tensor(inputs):
            inputs = self.norm(inputs)
        output = self.linear_up_scale(inputs)
<<<<<<< HEAD
        output = self.compute_proj(output)
=======
        tf.print(tf.shape(output))
        output = self.compute_proj(inputs)
>>>>>>> d6bca694
        return output

    def get_config(self):
        config = super().get_config()
        config.update({
            "hidden_dim": self.hidden_dim,
            "num_heads": self.num_heads,
        })
        return config

# @tf.keras.saving.register_keras_serializable(
#     package="amplicon_gpt.layer"
# )
# class MultiHeadPCAProjection(tf.keras.layers.Layer):
#     def __init__(self,
#                  hidden_dim,
#                  num_heads,
#                  **kwargs):
#         super().__init__(**kwargs)
#         self.hidden_dim = hidden_dim
#         self.num_heads = num_heads
#         self.norm = tf.keras.layers.LayerNormalization(axis=-2)

#     def build(self, input_shape):
#         shape = [x if x is not None else -1 for x in input_shape]
#         self.linear_up_scale = tf.keras.layers.Dense(self.hidden_dim)
#         # occurs after up scaling
#         head_size = self.hidden_dim // self.num_heads
#         self.dff = tf.keras.layers.Dense(head_size)

#         reshape = shape[:-1] + [self.num_heads, head_size]
#         first_transp = [i for i in range(len(reshape))]
#         first_transp = first_transp[:-3] + [first_transp[-2],
#                                             first_transp[-1],
#                                             first_transp[-3]]
#         second_transp = [i for i in range(len(reshape))]
#         second_transp = second_transp[:-3] + [second_transp[-2],
#                                               second_transp[-3],
#                                               second_transp[-1]]
#         second_reshape = shape[:-2] + [head_size, self.hidden_dim]
#         eig_trasp = [i for i in range(len(reshape))]
#         eig_trasp = eig_trasp[:-2] + [eig_trasp[-1], eig_trasp[-2]]

#         self.compute_proj = MultiHeadPCAProjection.init_proj(reshape,
#                                                              first_transp,
#                                                              eig_trasp,
#                                                              second_transp,
#                                                              second_reshape,
#                                                              self.dff)

#     def init_proj(reshape,
#                   first_transp,
#                   eig_trasp,
#                   second_transp,
#                   second_reshape,
#                   dff):
#         @tf.function(jit_compile=True)
#         def compute_proj(X):
#             if not tf.is_symbolic_tensor(X):
#                 reshape[1] = tf.shape(X)[1]
#             output = tf.reshape(X, shape=reshape)
#             output = tf.transpose(output, perm=first_transp)
#             if not tf.is_symbolic_tensor(X):
#                 output = output - tf.math.reduce_mean(output,
#                                                       axis=-1,
#                                                       keepdims=True)
#             cov = tf.linalg.matmul(output, output, transpose_b=True)
#             _, output = tf.linalg.eigh(cov)
#             output = tf.transpose(output, perm=eig_trasp)
#             output = dff(output)
#             output = tf.transpose(output, perm=second_transp)
#             output = tf.reshape(output, shape=second_reshape)
#             return output
#         return compute_proj

#     def call(self, inputs):
#         if not tf.is_symbolic_tensor(inputs):
#             inputs = self.norm(inputs)
#         output = self.linear_up_scale(inputs)
#         output = self.compute_proj(output)
#         return output

#     def get_config(self):
#         config = super().get_config()
#         config.update({
#             "hidden_dim": self.hidden_dim,
#             "num_heads": self.num_heads,
#         })
#         return config


@tf.keras.saving.register_keras_serializable(
    package="amplicon_gpt.layers"
)
class ReadHead(tf.keras.layers.Layer):
    def __init__(
            self,
            hidden_dim,
            num_heads,
            num_layers,
            output_dim,
<<<<<<< HEAD
=======
            dropout=0.0,
>>>>>>> d6bca694
            **kwargs
    ):
        super().__init__(**kwargs)
        self.hidden_dim = hidden_dim
        self.num_heads = num_heads
        self.num_layers = num_layers
        self.output_dim = output_dim
<<<<<<< HEAD
        self.pca_proj = NucleotideEinsum(64,
                                         reduce_tensor=True,
                                         normalize_output=True,
                                         seq_axis=1)
        # self.pca_proj = PCAProjector(hidden_dim=hidden_dim,
        #                              num_heads=num_heads,
        #                              num_layers=num_layers)
        self.dff = tf.keras.layers.Dense(32,
                                         activation='relu',
                                         use_bias=True)
        self.dense = tf.keras.layers.Dense(self.output_dim)
=======
        self.read_head = tf.keras.Sequential([
            NucleotideEinsum(
                128,
                reduce_tensor=False,
                normalize_output=True,
                seq_axis=1
            ),
            tf.keras.layers.Dense(
                32,
                activation='relu',
                use_bias=True
            ),
            tf.keras.layers.Dense(self.output_dim),
            tf.keras.layers.LayerNormalization(),
            # ProjectDown(32),
            tf.keras.layers.Dense(
                output_dim,
                use_bias=True
            )
        ])
>>>>>>> d6bca694

    def get_config(self):
        config = super().get_config()
        config.update({
            "hidden_dim": self.hidden_dim,
            "num_heads": self.num_heads,
            "num_layers": self.num_layers,
            "output_dim": self.output_dim,
        })
        return config

<<<<<<< HEAD
    def call(self, inputs):
        output = self.pca_proj(inputs)
        output = self.dff(output)
        output = self.dense(output)
        return output
=======
    def call(self, inputs, training=None):
        output = self.read_head(inputs)
        return output


# @tf.keras.saving.register_keras_serializable(
#     package="PCA"
# )
# class PCA(tf.keras.layers.Layer):
#     def __init__(self, **kwargs):
#         super().__init__(**kwargs)
#         self.layer_norm = tf.keras.layers.LayerNormalization()

#     def build(self, input_shape):
#         self.perm = [i for i in range(len(input_shape))]
#         self.perm = self.perm[:-2] + [self.perm[-1], self.perm[-2]]

#     def call(self, inputs):
#         output = inputs - tf.reduce_mean(
#             tf.identity(inputs),
#             axis=1,
#             keepdims=True
#         )
#         eigen_values, eigen_vectors = tf.linalg.eigh(
#             tf.matmul(
#                 output,
#                 output,
#                 transpose_a=True
#             )
#         )
#         pca_transform = tf.transpose(
#             tf.matmul(
#                 tf.linalg.diag(
#                     eigen_values
#                 ),
#                 eigen_vectors
#             ),
#             perm=self.perm
#         )
#         return self.layer_norm(pca_transform)


# # @tf.keras.saving.register_keras_serializable(
# #     package="ProjectDown"
# # )
# # class ProjectDown(tf.keras.layers.Layer):
# #     def __init__(self, emb_dim, **kwargs):
# #         super().__init__(**kwargs)
# #         self.emb_dim = emb_dim
# #         self.ff = tf.keras.layers.Dense(
# #             emb_dim,
# #             activation='relu',
# #             use_bias=True
# #         )
# #         self.proj_down = tf.keras.layers.Dense(1)

# #     def call(self, inputs):
# #         outputs = self.ff(inputs)
# #         output = tf.squeeze(
# #             self.proj_down(outputs),
# #             axis=-1
# #         )
# #         return output

# #     def get_config(self):
# #         base_config = super().get_config()
# #         config = {
# #             "emb_dim": self.emb_dim,
# #         }
# #         return {**base_config, **config}


# @tf.keras.saving.register_keras_serializable(
#     package="NucleotideEmbedding"
# )
# class NucleotideEmbedding(tf.keras.layers.Layer):
#     def __init__(
#         self,
#         max_bp,
#         emb_dim,
#         d_model,
#         pca_hidden_dim,
#         pca_heads,
#         pca_layers,
#         dropout_rate,
#         **kwargs
#     ):
#         super().__init__(**kwargs)
#         self.max_bp = max_bp
#         self.emb_dim = emb_dim
#         self.d_model = d_model
#         self.pca_hidden_dim = pca_hidden_dim
#         self.pca_heads = pca_heads
#         self.pca_layers = pca_layers
#         self.dropout_rate = dropout_rate

#         self.embedding_layer = tf.keras.layers.Embedding(
#             7,
#             emb_dim,
#             input_length=max_bp,
#             embeddings_initializer="ones",
#             name="embedding"
#         )
#         self.ff = tf.keras.layers.Dense(
#             256,
#             activation='relu',
#         )
#         self.norm = tf.keras.layers.LayerNormalization()
#         self.dropout = tf.keras.layers.Dropout(dropout_rate)
#         self.pos_embedding_layer = tfm.nlp.layers.PositionEmbedding(
#             max_length=max_bp,
#             seq_axis=2
#         )

#         def _component_block():
#             return (
#                 tf.keras.Sequential(
#                     [
#                         tf.keras.layers.Dense(
#                             128,
#                             activation='relu',
#                         ),
#                         tf.keras.layers.Dense(32),
#                         tf.keras.layers.LayerNormalization(),
#                     ]
#                 )
#             )
#         self.ff_pca = _component_block()
#         self.pca_projector =  tf.keras.Sequential([
#             PCA(),
#             ProjectDown(32),
#             tf.keras.layers.Dense(
#                 64,
#                 activation='relu'
#             ),
#             tf.keras.layers.LayerNormalization(),
#         ])

#     @tf.function(reduce_retracing=True, jit_compile=True)
#     def _inner(self, tensor):
#         output = tensor + self.pos_embedding_layer(tensor)
#         output = self.ff_pca(output)
#         output = self.pca_projector(output)
#         return output

#     def call(self, inputs, training=True):
#         asvs, clr = inputs
#         output = self.embedding_layer(asvs)
#         output = tf.math.multiply(
#             output,
#             tf.expand_dims(tf.expand_dims(clr, axis=-1), axis=-1)
#         )
#         output = self.norm(output)
#         output = self.dropout(output)
#         output = self.ff(output)
#         output = self._inner(output)
#         return output

#     def get_config(self):
#         base_config = super().get_config()
#         config = {
#             "max_bp:": self.max_bp,
#             "emb_dim": self.emb_dim,
#             "d_model:": self.d_model,
#             "pca_hidden_dim:": self.pca_hidden_dim,
#             "pca_heads:": self.pca_heads,
#             "pca_layers:": self.pca_layers,
#             "dropout_rate:": self.dropout_rate,
#         }
#         return {**base_config, **config}
>>>>>>> d6bca694
<|MERGE_RESOLUTION|>--- conflicted
+++ resolved
@@ -102,13 +102,6 @@
     package="amplicon_gpt.layer"
 )
 class PCAProjector(tf.keras.layers.Layer):
-<<<<<<< HEAD
-    def __init__(self,
-                 hidden_dim,
-                 num_heads,
-                 num_layers,
-                 **kwargs):
-=======
     def __init__(
         self,
         hidden_dim,
@@ -116,7 +109,6 @@
         num_layers,
         **kwargs
     ):
->>>>>>> d6bca694
         super().__init__(**kwargs)
         self.hidden_dim = hidden_dim
         self.num_heads = num_heads
@@ -128,19 +120,6 @@
                         self.hidden_dim,
                         self.num_heads,
                         name=f'layer-{i}'))
-<<<<<<< HEAD
-            setattr(self,
-                    f'ff-{i}',
-                    tf.keras.layers.Dense(self.hidden_dim,
-                                          activation='relu'))
-        self.point = tf.keras.layers.Dense(1)
-
-    def build(self, input_shape):
-        shape = [x if x is not None else -1 for x in input_shape]
-        emb_shape = shape[-1]
-        self.back_proj = tf.keras.layers.Dense(emb_shape,
-                                               activation='relu')
-=======
         self.point = tf.keras.layers.Dense(1)
 
     # def build(self, input_shape):
@@ -150,24 +129,15 @@
         #     emb_shape,
         #     activation='relu'
         # )
->>>>>>> d6bca694
 
     def call(self, inputs):
         outputs = inputs
         for i in range(self.num_layers):
             outputs = getattr(self,
                               f'pca_layer_{i}')(outputs)
-<<<<<<< HEAD
-            outputs = getattr(self,
-                              f'ff-{i}')(outputs)
-
-        outputs = tf.squeeze(self.point(outputs), axis=-1)
-        outputs = self.back_proj(outputs)
-=======
 
         outputs = tf.squeeze(self.point(outputs), axis=-1)
         # outputs = self.back_proj(outputs)
->>>>>>> d6bca694
         return outputs
 
     def get_config(self):
@@ -184,19 +154,6 @@
     package="amplicon_gpt.layer"
 )
 class MultiHeadPCAProjection(tf.keras.layers.Layer):
-<<<<<<< HEAD
-    def __init__(self,
-                 hidden_dim,
-                 num_heads,
-                 **kwargs):
-        super().__init__(**kwargs)
-        self.hidden_dim = hidden_dim
-        self.num_heads = num_heads
-
-    def build(self, input_shape):
-        shape = [x if x is not None else -1 for x in input_shape]
-        self.linear_up_scale = tf.keras.layers.Dense(self.hidden_dim)
-=======
     def __init__(
         self,
         hidden_dim,
@@ -211,7 +168,6 @@
     def build(self, input_shape):
         shape = [x if x is not None else -1 for x in input_shape]
         # self.linear_up_scale = tf.keras.layers.Dense(self.hidden_dim)
->>>>>>> d6bca694
         # occurs after up scaling
         head_size = self.hidden_dim // self.num_heads
         self.dff = tf.keras.layers.Dense(head_size)
@@ -253,11 +209,6 @@
                                                       axis=-1,
                                                       keepdims=True)
             cov = tf.linalg.matmul(output, output, transpose_b=True)
-<<<<<<< HEAD
-            _, eig_vec = tf.linalg.eigh(cov)
-            output = tf.transpose(output, perm=eig_trasp)
-            output = dff(eig_vec)
-=======
             eig_vals, eig_vecs = tf.linalg.eigh(cov)
             output = tf.transpose(
                 tf.matmul(
@@ -269,7 +220,6 @@
                 perm=eig_trasp
             )
             output = dff(output)
->>>>>>> d6bca694
             output = tf.transpose(output, perm=second_transp)
             output = tf.reshape(output, shape=second_reshape)
             return output
@@ -279,12 +229,8 @@
         if not tf.is_symbolic_tensor(inputs):
             inputs = self.norm(inputs)
         output = self.linear_up_scale(inputs)
-<<<<<<< HEAD
-        output = self.compute_proj(output)
-=======
         tf.print(tf.shape(output))
         output = self.compute_proj(inputs)
->>>>>>> d6bca694
         return output
 
     def get_config(self):
@@ -386,10 +332,7 @@
             num_heads,
             num_layers,
             output_dim,
-<<<<<<< HEAD
-=======
             dropout=0.0,
->>>>>>> d6bca694
             **kwargs
     ):
         super().__init__(**kwargs)
@@ -397,19 +340,6 @@
         self.num_heads = num_heads
         self.num_layers = num_layers
         self.output_dim = output_dim
-<<<<<<< HEAD
-        self.pca_proj = NucleotideEinsum(64,
-                                         reduce_tensor=True,
-                                         normalize_output=True,
-                                         seq_axis=1)
-        # self.pca_proj = PCAProjector(hidden_dim=hidden_dim,
-        #                              num_heads=num_heads,
-        #                              num_layers=num_layers)
-        self.dff = tf.keras.layers.Dense(32,
-                                         activation='relu',
-                                         use_bias=True)
-        self.dense = tf.keras.layers.Dense(self.output_dim)
-=======
         self.read_head = tf.keras.Sequential([
             NucleotideEinsum(
                 128,
@@ -430,7 +360,6 @@
                 use_bias=True
             )
         ])
->>>>>>> d6bca694
 
     def get_config(self):
         config = super().get_config()
@@ -442,13 +371,6 @@
         })
         return config
 
-<<<<<<< HEAD
-    def call(self, inputs):
-        output = self.pca_proj(inputs)
-        output = self.dff(output)
-        output = self.dense(output)
-        return output
-=======
     def call(self, inputs, training=None):
         output = self.read_head(inputs)
         return output
@@ -619,4 +541,57 @@
 #             "dropout_rate:": self.dropout_rate,
 #         }
 #         return {**base_config, **config}
->>>>>>> d6bca694
+
+    def get_config(self):
+        config = super().get_config()
+        config.update({
+            "hidden_dim": self.hidden_dim,
+            "num_heads": self.num_heads,
+        })
+        return config
+
+
+@tf.keras.saving.register_keras_serializable(
+    package="amplicon_gpt.layers"
+)
+class ReadHead(tf.keras.layers.Layer):
+    def __init__(
+            self,
+            hidden_dim,
+            num_heads,
+            num_layers,
+            output_dim,
+            **kwargs
+    ):
+        super().__init__(name='read_head', **kwargs)
+        self.hidden_dim = hidden_dim
+        self.num_heads = num_heads
+        self.num_layers = num_layers
+        self.output_dim = output_dim
+        self.pca_proj = NucleotideEinsum(64,
+                                         reduce_tensor=True,
+                                         normalize_output=True,
+                                         seq_axis=1)
+        # self.pca_proj = PCAProjector(hidden_dim=hidden_dim,
+        #                              num_heads=num_heads,
+        #                              num_layers=num_layers)
+        self.dff = tf.keras.layers.Dense(32,
+                                         activation='relu',
+                                         use_bias=True)
+        self.dense = tf.keras.layers.Dense(self.output_dim)
+
+    def get_config(self):
+        config = super().get_config()
+        config.update({
+            "hidden_dim": self.hidden_dim,
+            "num_heads": self.num_heads,
+            "num_layers": self.num_layers,
+            "output_dim": self.output_dim,
+        })
+        return config
+
+    def call(self, inputs):
+        output = self.pca_proj(inputs)
+        output = self.dff(output)
+        output = self.dense(output)
+        return output