import tensorflow as tf
import tensorflow_models as tfm

from aam.utils import float_mask


@tf.keras.saving.register_keras_serializable(package="activity_regularization")
class ActivityRegularizationLayer(tf.keras.layers.Layer):
    def __init__(self, reg):
        super().__init__()
        self.reg = reg

    def call(self, inputs, reg_mask=None):
        reg = inputs
        if reg_mask is not None:
            reg = tf.multiply(reg, tf.expand_dims(float_mask(reg_mask), axis=-1))
        self.add_loss(self.reg(reg))
        return inputs


@tf.keras.saving.register_keras_serializable(package="InputLayer")
class InputLayer(tf.keras.layers.Layer):
    def __init__(self, **kwargs):
        super(InputLayer, self).__init__(**kwargs)
        self.trainable = False

    def call(self, inputs):
        return inputs


@tf.keras.saving.register_keras_serializable(package="ASVEncoder")
class ASVEncoder(tf.keras.layers.Layer):
    def __init__(
        self,
        token_dim,
        max_bp,
        pca_hidden_dim,
        pca_heads,
        pca_layers,
        attention_heads,
        attention_layers,
        attention_ff,
        dropout_rate,
        **kwargs,
    ):
        super(ASVEncoder, self).__init__(**kwargs)
        self.token_dim = token_dim
        self.max_bp = max_bp
        self.pca_hidden_dim = pca_hidden_dim
        self.pca_heads = pca_heads
        self.pca_layers = pca_layers
        self.attention_heads = attention_heads
        self.attention_layers = attention_layers
        self.attention_ff = attention_ff
        self.dropout_rate = dropout_rate

        self.base_tokens = 6
        self.num_tokens = self.base_tokens * self.max_bp + 2
        self.emb_layer = tf.keras.layers.Embedding(
            self.num_tokens,
            self.token_dim,
            input_length=self.max_bp,
            embeddings_initializer=tf.keras.initializers.GlorotNormal(),
        )
        self.avs_attention = NucleotideAttention(
            128, max_bp=self.max_bp, num_heads=2, num_layers=3, dropout=0.0
        )
        self.asv_token = self.num_tokens - 1

        self.nucleotide_position = tf.range(
            0, self.base_tokens * self.max_bp, self.base_tokens, dtype=tf.int32
        )

    def call(self, inputs, nuc_mask=None, training=False):
        seq = inputs
        seq_mask = float_mask(seq, dtype=tf.int32)
        seq = seq + self.nucleotide_position
        seq = seq * seq_mask

        if nuc_mask is not None:
            seq = seq * nuc_mask

        # add <ASV> token
        seq = tf.pad(seq, [[0, 0], [0, 0], [0, 1]], constant_values=self.asv_token)

        output = self.emb_layer(seq)
        output = self.avs_attention(output, training=training)

        # set all embeddings that represent pads to 0
        padded_inputs = tf.pad(
            inputs, [[0, 0], [0, 0], [0, 1]], constant_values=self.asv_token
        )
        asv_mask = float_mask(padded_inputs, dtype=self.compute_dtype)
        asv_mask = tf.expand_dims(asv_mask, axis=-1)
        output = output * asv_mask

        return output

    def sequence_embedding(self, seq):
        seq = tf.pad(seq, [[0, 0], [0, 0], [0, 1]], constant_values=self.asv_token)
        output = self.emb_layer(seq)
        output = self.avs_attention(output)
        return output[:, :, -1, :]

<<<<<<< HEAD
@tf.keras.saving.register_keras_serializable(
    package="amplicon_gpt.layer"
)
class PCAProjector(tf.keras.layers.Layer):
    def __init__(self,
                 hidden_dim,
                 num_heads,
                 num_layers,
                 **kwargs):
        super().__init__(**kwargs)
=======
    def get_config(self):
        config = super(ASVEncoder, self).get_config()
        config.update(
            {
                "token_dim": self.token_dim,
                "max_bp": self.max_bp,
                "pca_hidden_dim": self.pca_hidden_dim,
                "pca_heads": self.pca_heads,
                "pca_layers": self.pca_layers,
                "attention_heads": self.attention_heads,
                "attention_layers": self.attention_layers,
                "attention_ff": self.attention_ff,
                "dropout_rate": self.dropout_rate,
            }
        )
        return config


@tf.keras.saving.register_keras_serializable(package="SampleEncoder")
class SampleEncoder(tf.keras.layers.Layer):
    def __init__(
        self,
        token_dim,
        max_bp,
        pca_hidden_dim,
        pca_heads,
        pca_layers,
        attention_heads,
        attention_layers,
        attention_ff,
        dropout_rate,
        **kwargs,
    ):
        super(SampleEncoder, self).__init__(**kwargs)
        self.token_dim = token_dim
        self.max_bp = max_bp
        self.pca_hidden_dim = pca_hidden_dim
        self.pca_heads = pca_heads
        self.pca_layers = pca_layers
        self.attention_heads = attention_heads
        self.attention_layers = attention_layers
        self.attention_ff = attention_ff
        self.dropout_rate = dropout_rate

        self.sample_attention = tfm.nlp.models.TransformerEncoder(
            num_layers=4,
            num_attention_heads=4,
            intermediate_size=self.attention_ff,
            norm_first=True,
            activation="relu",
            dropout_rate=self.dropout_rate,
        )
        self.sample_token = self.add_weight(
            "sample_token",
            [1, 1, self.token_dim],
            dtype=tf.float32,
            initializer=tf.keras.initializers.GlorotNormal(),
            trainable=True,
        )

    def call(self, inputs, attention_mask=None, training=False):
        # add <SAMPLE> token empbedding
        asv_shape = tf.shape(inputs)
        batch_len = asv_shape[0]
        emb_len = asv_shape[-1]
        sample_emb_shape = [1 for _ in inputs.get_shape().as_list()]
        sample_emb_shape[0] = batch_len
        sample_emb_shape[-1] = emb_len
        sample_token = tf.broadcast_to(self.sample_token, sample_emb_shape)
        asv_embeddings = tf.concat([inputs, sample_token], axis=1)

        # extend mask to account for <SAMPLE> token
        attention_mask = tf.pad(
            attention_mask, [[0, 0], [0, 1], [0, 0]], constant_values=1
        )
        attention_mask = tf.matmul(attention_mask, attention_mask, transpose_b=True)

        sample_embeddings = self.sample_attention(
            asv_embeddings, attention_mask=attention_mask, training=training
        )
        return sample_embeddings

    def get_config(self):
        config = super(SampleEncoder, self).get_config()
        config.update(
            {
                "token_dim": self.token_dim,
                "max_bp": self.max_bp,
                "pca_hidden_dim": self.pca_hidden_dim,
                "pca_heads": self.pca_heads,
                "pca_layers": self.pca_layers,
                "attention_heads": self.attention_heads,
                "attention_layers": self.attention_layers,
                "attention_ff": self.attention_ff,
                "dropout_rate": self.dropout_rate,
            }
        )
        return config


@tf.keras.saving.register_keras_serializable(package="NucleotideAttention")
class NucleotideAttention(tf.keras.layers.Layer):
    def __init__(self, hidden_dim, max_bp, num_heads, num_layers, dropout, **kwargs):
        super(NucleotideAttention, self).__init__(**kwargs)
>>>>>>> 5420ccab
        self.hidden_dim = hidden_dim
        self.max_bp = max_bp
        self.num_heads = num_heads
        self.num_layers = num_layers
<<<<<<< HEAD
        for i in range(self.num_layers):
            setattr(self,
                    f'pca_layer_{i}',
                    MultiHeadPCAProjection(
                        self.hidden_dim,
                        self.num_heads,
                        name=f'layer-{i}'))
            setattr(self,
                    f'ff-{i}',
                    tf.keras.layers.Dense(self.hidden_dim,
                                          activation='relu'))
        self.point = tf.keras.layers.Dense(1)

    def build(self, input_shape):
        shape = [x if x is not None else -1 for x in input_shape]
        emb_shape = shape[-1]
        self.back_proj = tf.keras.layers.Dense(emb_shape,
                                               activation='relu')
=======
        self.dropout = dropout
        self.epsilon = 0.000001
>>>>>>> 5420ccab

        self.compress_df = tf.keras.layers.Dense(64)
        self.decompress_df = tf.keras.layers.Dense(128)
        self.pos_emb = tfm.nlp.layers.PositionEmbedding(
            max_length=self.max_bp + 1, seq_axis=2, name="nuc_pos"
        )
        self.attention_layers = []
        for i in range(self.num_layers):
<<<<<<< HEAD
            outputs = getattr(self,
                              f'pca_layer_{i}')(outputs)
            outputs = getattr(self,
                              f'ff-{i}')(outputs)

        outputs = tf.squeeze(self.point(outputs), axis=-1)
        outputs = self.back_proj(outputs)
        return outputs
=======
            self.attention_layers.append(
                NucleotideAttentionBlock(
                    num_heads=self.num_heads,
                    dropout=self.dropout,
                    epsilon=self.epsilon,
                    name=("layer_%d" % i),
                )
            )
        self.output_normalization = tf.keras.layers.LayerNormalization(
            epsilon=self.epsilon, dtype=tf.float32
        )

    def call(self, attention_input, attention_mask=None, training=False):
        attention_input = self.compress_df(attention_input)
        attention_input = attention_input + self.pos_emb(attention_input)
        for layer_idx in range(self.num_layers):
            attention_input = self.attention_layers[layer_idx](
                attention_input, training=training
            )

        attention_input = self.decompress_df(attention_input)
        output = self.output_normalization(attention_input)
        return tf.cast(output, dtype=self.compute_dtype)
>>>>>>> 5420ccab

    def get_config(self):
        config = super(NucleotideAttention, self).get_config()
        config.update(
            {
                "hidden_dim": self.hidden_dim,
                "max_bp": self.max_bp,
                "num_heads": self.num_heads,
                "num_layers": self.num_layers,
                "dropout": self.dropout,
            }
        )
        return config

<<<<<<< HEAD
@tf.keras.saving.register_keras_serializable(
    package="amplicon_gpt.layer"
)
class MultiHeadPCAProjection(tf.keras.layers.Layer):
    def __init__(self,
                 hidden_dim,
                 num_heads,
                 **kwargs):
        super().__init__(**kwargs)
        self.hidden_dim = hidden_dim
        self.num_heads = num_heads
        self.norm = tf.keras.layers.LayerNormalization(axis=-2)

    def build(self, input_shape):
        shape = [x if x is not None else -1 for x in input_shape]
        self.linear_up_scale = tf.keras.layers.Dense(self.hidden_dim)
        # occurs after up scaling
        head_size = self.hidden_dim // self.num_heads
        self.dff = tf.keras.layers.Dense(head_size)

        reshape = shape[:-1] + [self.num_heads, head_size]
        first_transp = [i for i in range(len(reshape))]
        first_transp = first_transp[:-3] + [first_transp[-2],
                                            first_transp[-1],
                                            first_transp[-3]]
        second_transp = [i for i in range(len(reshape))]
        second_transp = second_transp[:-3] + [second_transp[-2],
                                              second_transp[-3],
                                              second_transp[-1]]
        second_reshape = shape[:-2] + [head_size, self.hidden_dim]
        eig_trasp = [i for i in range(len(reshape))]
        eig_trasp = eig_trasp[:-2] + [eig_trasp[-1], eig_trasp[-2]]

        self.compute_proj = MultiHeadPCAProjection.init_proj(reshape,
                                                             first_transp,
                                                             eig_trasp,
                                                             second_transp,
                                                             second_reshape,
                                                             self.dff)

    def init_proj(reshape,
                  first_transp,
                  eig_trasp,
                  second_transp,
                  second_reshape,
                  dff):
        @tf.function(jit_compile=True)
        def compute_proj(X):
            if not tf.is_symbolic_tensor(X):
                reshape[1] = tf.shape(X)[1]
            output = tf.reshape(X, shape=reshape)
            output = tf.transpose(output, perm=first_transp)
            if not tf.is_symbolic_tensor(X):
                output = output - tf.math.reduce_mean(output,
                                                      axis=-1,
                                                      keepdims=True)
            cov = tf.linalg.matmul(output, output, transpose_b=True)
            _, output = tf.linalg.eigh(cov)
            output = tf.transpose(output, perm=eig_trasp)
            output = dff(output)
            output = tf.transpose(output, perm=second_transp)
            output = tf.reshape(output, shape=second_reshape)
            return output
        return compute_proj

    def call(self, inputs):
        if not tf.is_symbolic_tensor(inputs):
            inputs = self.norm(inputs)
        output = self.linear_up_scale(inputs)
        output = self.compute_proj(output)
        return output
=======

@tf.keras.saving.register_keras_serializable(package="NucleotideAttentionBlock")
class NucleotideAttentionBlock(tf.keras.layers.Layer):
    def __init__(self, num_heads, dropout, epsilon=0.000001, **kwargs):
        super(NucleotideAttentionBlock, self).__init__(**kwargs)
        self.num_heads = num_heads
        self.dropout = dropout
        self.epsilon = epsilon

    def build(self, input_shape):
        self.hidden_dim = input_shape[-1]
        self.head_size = int(input_shape[-1] / self.num_heads)

        # scaled dot product sublayer
        def add_transformation_weights(name):
            return (
                self.add_weight(
                    f"{name}_dense",
                    [1, 1, 1, self.hidden_dim, self.head_size],
                    dtype=tf.float32,
                ),
                self.add_weight(
                    f"w_{name}i",
                    [1, 1, self.num_heads, self.head_size, self.head_size],
                    dtype=tf.float32,
                ),
            )

        self.q_dense, self.w_qi = add_transformation_weights("q")
        self.k_dense, self.w_ki = add_transformation_weights("k")
        self.v_dense, self.w_vi = add_transformation_weights("v")
>>>>>>> 5420ccab

        self.scale_dot_factor = tf.cast(
            tf.math.sqrt(float(self.head_size)), dtype=self.compute_dtype
        )
        self.attention_dropout = tf.keras.layers.Dropout(self.dropout)
        self.attention_norm = tf.keras.layers.LayerNormalization(
            epsilon=self.epsilon, dtype=tf.float32
        )

<<<<<<< HEAD

# @tf.keras.saving.register_keras_serializable(
#     package="amplicon_gpt.layer"
# )
# class MultiHeadPCAProjection(tf.keras.layers.Layer):
#     def __init__(self,
#                  hidden_dim,
#                  num_heads,
#                  **kwargs):
#         super().__init__(**kwargs)
#         self.hidden_dim = hidden_dim
#         self.num_heads = num_heads
#         self.norm = tf.keras.layers.LayerNormalization(axis=-2)

#     def build(self, input_shape):
#         shape = [x if x is not None else -1 for x in input_shape]
#         self.linear_up_scale = tf.keras.layers.Dense(self.hidden_dim)
#         # occurs after up scaling
#         head_size = self.hidden_dim // self.num_heads
#         self.dff = tf.keras.layers.Dense(head_size)

#         reshape = shape[:-1] + [self.num_heads, head_size]
#         first_transp = [i for i in range(len(reshape))]
#         first_transp = first_transp[:-3] + [first_transp[-2],
#                                             first_transp[-1],
#                                             first_transp[-3]]
#         second_transp = [i for i in range(len(reshape))]
#         second_transp = second_transp[:-3] + [second_transp[-2],
#                                               second_transp[-3],
#                                               second_transp[-1]]
#         second_reshape = shape[:-2] + [head_size, self.hidden_dim]
#         eig_trasp = [i for i in range(len(reshape))]
#         eig_trasp = eig_trasp[:-2] + [eig_trasp[-1], eig_trasp[-2]]

#         self.compute_proj = MultiHeadPCAProjection.init_proj(reshape,
#                                                              first_transp,
#                                                              eig_trasp,
#                                                              second_transp,
#                                                              second_reshape,
#                                                              self.dff)

#     def init_proj(reshape,
#                   first_transp,
#                   eig_trasp,
#                   second_transp,
#                   second_reshape,
#                   dff):
#         @tf.function(jit_compile=True)
#         def compute_proj(X):
#             if not tf.is_symbolic_tensor(X):
#                 reshape[1] = tf.shape(X)[1]
#             output = tf.reshape(X, shape=reshape)
#             output = tf.transpose(output, perm=first_transp)
#             if not tf.is_symbolic_tensor(X):
#                 output = output - tf.math.reduce_mean(output,
#                                                       axis=-1,
#                                                       keepdims=True)
#             cov = tf.linalg.matmul(output, output, transpose_b=True)
#             _, output = tf.linalg.eigh(cov)
#             output = tf.transpose(output, perm=eig_trasp)
#             output = dff(output)
#             output = tf.transpose(output, perm=second_transp)
#             output = tf.reshape(output, shape=second_reshape)
#             return output
#         return compute_proj

#     def call(self, inputs):
#         if not tf.is_symbolic_tensor(inputs):
#             inputs = self.norm(inputs)
#         output = self.linear_up_scale(inputs)
#         output = self.compute_proj(output)
#         return output

#     def get_config(self):
#         config = super().get_config()
#         config.update({
#             "hidden_dim": self.hidden_dim,
#             "num_heads": self.num_heads,
#         })
#         return config


@tf.keras.saving.register_keras_serializable(
    package="amplicon_gpt.layers"
)
class ReadHead(tf.keras.layers.Layer):
    def __init__(
            self,
            hidden_dim,
            num_heads,
            num_layers,
            output_dim,
            dropout=0.0,
            **kwargs
    ):
        super().__init__(**kwargs)
        self.hidden_dim = hidden_dim
        self.num_heads = num_heads
        self.num_layers = num_layers
        self.output_dim = output_dim
        self.read_head = tf.keras.Sequential([
            NucleotideEinsum(
                128,
                reduce_tensor=False,
                normalize_output=True,
                seq_axis=1
            ),
            tf.keras.layers.Dense(
                32,
                activation='relu',
                use_bias=True
            ),
            tf.keras.layers.Dense(self.output_dim),
            tf.keras.layers.LayerNormalization(),
            # ProjectDown(32),
            tf.keras.layers.Dense(
                output_dim,
                use_bias=True
=======
        self.multihead_value_einsum = "sahnj,sahjk->sanhk"
        self.o_dense = tf.keras.layers.Dense(self.hidden_dim, use_bias=False)

        def scaled_dot_attention(attention_input):
            # linear projections for query, key, and value
            def compute_wi(attention_input, dense, w):
                transformed_input = tf.expand_dims(attention_input, axis=2)
                dense_output = tf.matmul(transformed_input, dense)
                wi_output = tf.matmul(dense_output, w)
                return wi_output

            wq_tensor = compute_wi(attention_input, self.q_dense, self.w_qi)
            wk_tensor = compute_wi(attention_input, self.k_dense, self.w_ki)
            wv_tensor = compute_wi(attention_input, self.v_dense, self.w_vi)

            # (multihead) scaled dot product attention sublayer
            dot_tensor = tf.linalg.matmul(wq_tensor, wk_tensor, transpose_b=True)
            scaled_dot_tensor = tf.divide(dot_tensor, self.scale_dot_factor)
            softmax_tensor = tf.keras.activations.softmax(scaled_dot_tensor, axis=-2)
            attention_output = tf.einsum(
                "sahij,sahjk->saihk", softmax_tensor, wv_tensor
            )

            # reshape
            batch_size = tf.shape(attention_input)[0]
            attention_output = tf.reshape(
                attention_output,
                shape=[batch_size, -1, 151, self.num_heads * self.head_size],
>>>>>>> 5420ccab
            )
            attention_output = self.o_dense(attention_output)
            return attention_output

        attention_input_shape = list(input_shape)
        attention_input_shape[0] = None
        attention_input_shape[-2] = 151
        self.scaled_dot_attention = tf.function(
            scaled_dot_attention,
            input_signature=[
                tf.TensorSpec(shape=attention_input_shape, dtype=self.compute_dtype)
            ],
            reduce_retracing=True,
        )

        self.ff_norm = tf.keras.layers.LayerNormalization(
            epsilon=self.epsilon, dtype=tf.float32
        )
        self.inter_ff = tf.keras.layers.Dense(128, activation="relu")
        self.outer_ff = tf.keras.layers.Dense(self.num_heads * self.head_size)
        self.ff_dropout = tf.keras.layers.Dropout(self.dropout)

        super(NucleotideAttentionBlock, self).build(attention_input_shape)

    def call(self, attention_input, batch_size=8, training=False):
        # scaled dot product attention sublayer
        attention_input = self.attention_norm(attention_input)
        attention_input = tf.cast(attention_input, dtype=self.compute_dtype)

        attention_output = self.scaled_dot_attention(attention_input)
        attention_output = self.attention_dropout(attention_output, training=training)

        ff_input = attention_input + attention_output
        ff_output = self.ff_norm(ff_input)
        ff_output = self.inter_ff(ff_output)
        ff_output = self.outer_ff(ff_output)
        return self.ff_dropout(ff_output + ff_input)

    def get_config(self):
        config = super(NucleotideAttentionBlock, self).get_config()

        config.update(
            {
                "num_heads": self.num_heads,
                "dropout": self.dropout,
            }
        )

        return config


@tf.keras.saving.register_keras_serializable(package="CountEncoder")
class CountEncoder(tf.keras.layers.Layer):
    def __init__(self, activity_regularizer=None, **kwargs):
        super(CountEncoder, self).__init__(
            activity_regularizer=activity_regularizer, **kwargs
        )
        self.token_dim = 128
        self.count_ranks = tfm.nlp.layers.PositionEmbedding(512)
        self.count_encoder = tfm.nlp.models.TransformerEncoder(
            num_layers=2,
            num_attention_heads=4,
            intermediate_size=1024,
            dropout_rate=0.1,
        )

    def call(self, inputs, count_mask=None, training=False):
        # up project counts and mask
        shape = tf.shape(inputs)
        batch_size = shape[0]
        n_dims = shape[1]
        count_embeddings = (
            self.count_ranks(tf.ones(shape=[batch_size, n_dims, 128])) * inputs
        )
        count_embeddings = count_embeddings * count_mask

        # count attention
        count_attention_mask = tf.matmul(count_mask, count_mask, transpose_b=True)
        count_embeddings = self.count_encoder(
            count_embeddings, attention_mask=count_attention_mask, training=training
        )
        return count_embeddings<|MERGE_RESOLUTION|>--- conflicted
+++ resolved
@@ -102,18 +102,6 @@
         output = self.avs_attention(output)
         return output[:, :, -1, :]
 
-<<<<<<< HEAD
-@tf.keras.saving.register_keras_serializable(
-    package="amplicon_gpt.layer"
-)
-class PCAProjector(tf.keras.layers.Layer):
-    def __init__(self,
-                 hidden_dim,
-                 num_heads,
-                 num_layers,
-                 **kwargs):
-        super().__init__(**kwargs)
-=======
     def get_config(self):
         config = super(ASVEncoder, self).get_config()
         config.update(
@@ -218,34 +206,12 @@
 class NucleotideAttention(tf.keras.layers.Layer):
     def __init__(self, hidden_dim, max_bp, num_heads, num_layers, dropout, **kwargs):
         super(NucleotideAttention, self).__init__(**kwargs)
->>>>>>> 5420ccab
         self.hidden_dim = hidden_dim
         self.max_bp = max_bp
         self.num_heads = num_heads
         self.num_layers = num_layers
-<<<<<<< HEAD
-        for i in range(self.num_layers):
-            setattr(self,
-                    f'pca_layer_{i}',
-                    MultiHeadPCAProjection(
-                        self.hidden_dim,
-                        self.num_heads,
-                        name=f'layer-{i}'))
-            setattr(self,
-                    f'ff-{i}',
-                    tf.keras.layers.Dense(self.hidden_dim,
-                                          activation='relu'))
-        self.point = tf.keras.layers.Dense(1)
-
-    def build(self, input_shape):
-        shape = [x if x is not None else -1 for x in input_shape]
-        emb_shape = shape[-1]
-        self.back_proj = tf.keras.layers.Dense(emb_shape,
-                                               activation='relu')
-=======
         self.dropout = dropout
         self.epsilon = 0.000001
->>>>>>> 5420ccab
 
         self.compress_df = tf.keras.layers.Dense(64)
         self.decompress_df = tf.keras.layers.Dense(128)
@@ -254,16 +220,6 @@
         )
         self.attention_layers = []
         for i in range(self.num_layers):
-<<<<<<< HEAD
-            outputs = getattr(self,
-                              f'pca_layer_{i}')(outputs)
-            outputs = getattr(self,
-                              f'ff-{i}')(outputs)
-
-        outputs = tf.squeeze(self.point(outputs), axis=-1)
-        outputs = self.back_proj(outputs)
-        return outputs
-=======
             self.attention_layers.append(
                 NucleotideAttentionBlock(
                     num_heads=self.num_heads,
@@ -287,7 +243,6 @@
         attention_input = self.decompress_df(attention_input)
         output = self.output_normalization(attention_input)
         return tf.cast(output, dtype=self.compute_dtype)
->>>>>>> 5420ccab
 
     def get_config(self):
         config = super(NucleotideAttention, self).get_config()
@@ -302,79 +257,6 @@
         )
         return config
 
-<<<<<<< HEAD
-@tf.keras.saving.register_keras_serializable(
-    package="amplicon_gpt.layer"
-)
-class MultiHeadPCAProjection(tf.keras.layers.Layer):
-    def __init__(self,
-                 hidden_dim,
-                 num_heads,
-                 **kwargs):
-        super().__init__(**kwargs)
-        self.hidden_dim = hidden_dim
-        self.num_heads = num_heads
-        self.norm = tf.keras.layers.LayerNormalization(axis=-2)
-
-    def build(self, input_shape):
-        shape = [x if x is not None else -1 for x in input_shape]
-        self.linear_up_scale = tf.keras.layers.Dense(self.hidden_dim)
-        # occurs after up scaling
-        head_size = self.hidden_dim // self.num_heads
-        self.dff = tf.keras.layers.Dense(head_size)
-
-        reshape = shape[:-1] + [self.num_heads, head_size]
-        first_transp = [i for i in range(len(reshape))]
-        first_transp = first_transp[:-3] + [first_transp[-2],
-                                            first_transp[-1],
-                                            first_transp[-3]]
-        second_transp = [i for i in range(len(reshape))]
-        second_transp = second_transp[:-3] + [second_transp[-2],
-                                              second_transp[-3],
-                                              second_transp[-1]]
-        second_reshape = shape[:-2] + [head_size, self.hidden_dim]
-        eig_trasp = [i for i in range(len(reshape))]
-        eig_trasp = eig_trasp[:-2] + [eig_trasp[-1], eig_trasp[-2]]
-
-        self.compute_proj = MultiHeadPCAProjection.init_proj(reshape,
-                                                             first_transp,
-                                                             eig_trasp,
-                                                             second_transp,
-                                                             second_reshape,
-                                                             self.dff)
-
-    def init_proj(reshape,
-                  first_transp,
-                  eig_trasp,
-                  second_transp,
-                  second_reshape,
-                  dff):
-        @tf.function(jit_compile=True)
-        def compute_proj(X):
-            if not tf.is_symbolic_tensor(X):
-                reshape[1] = tf.shape(X)[1]
-            output = tf.reshape(X, shape=reshape)
-            output = tf.transpose(output, perm=first_transp)
-            if not tf.is_symbolic_tensor(X):
-                output = output - tf.math.reduce_mean(output,
-                                                      axis=-1,
-                                                      keepdims=True)
-            cov = tf.linalg.matmul(output, output, transpose_b=True)
-            _, output = tf.linalg.eigh(cov)
-            output = tf.transpose(output, perm=eig_trasp)
-            output = dff(output)
-            output = tf.transpose(output, perm=second_transp)
-            output = tf.reshape(output, shape=second_reshape)
-            return output
-        return compute_proj
-
-    def call(self, inputs):
-        if not tf.is_symbolic_tensor(inputs):
-            inputs = self.norm(inputs)
-        output = self.linear_up_scale(inputs)
-        output = self.compute_proj(output)
-        return output
-=======
 
 @tf.keras.saving.register_keras_serializable(package="NucleotideAttentionBlock")
 class NucleotideAttentionBlock(tf.keras.layers.Layer):
@@ -406,7 +288,6 @@
         self.q_dense, self.w_qi = add_transformation_weights("q")
         self.k_dense, self.w_ki = add_transformation_weights("k")
         self.v_dense, self.w_vi = add_transformation_weights("v")
->>>>>>> 5420ccab
 
         self.scale_dot_factor = tf.cast(
             tf.math.sqrt(float(self.head_size)), dtype=self.compute_dtype
@@ -416,126 +297,6 @@
             epsilon=self.epsilon, dtype=tf.float32
         )
 
-<<<<<<< HEAD
-
-# @tf.keras.saving.register_keras_serializable(
-#     package="amplicon_gpt.layer"
-# )
-# class MultiHeadPCAProjection(tf.keras.layers.Layer):
-#     def __init__(self,
-#                  hidden_dim,
-#                  num_heads,
-#                  **kwargs):
-#         super().__init__(**kwargs)
-#         self.hidden_dim = hidden_dim
-#         self.num_heads = num_heads
-#         self.norm = tf.keras.layers.LayerNormalization(axis=-2)
-
-#     def build(self, input_shape):
-#         shape = [x if x is not None else -1 for x in input_shape]
-#         self.linear_up_scale = tf.keras.layers.Dense(self.hidden_dim)
-#         # occurs after up scaling
-#         head_size = self.hidden_dim // self.num_heads
-#         self.dff = tf.keras.layers.Dense(head_size)
-
-#         reshape = shape[:-1] + [self.num_heads, head_size]
-#         first_transp = [i for i in range(len(reshape))]
-#         first_transp = first_transp[:-3] + [first_transp[-2],
-#                                             first_transp[-1],
-#                                             first_transp[-3]]
-#         second_transp = [i for i in range(len(reshape))]
-#         second_transp = second_transp[:-3] + [second_transp[-2],
-#                                               second_transp[-3],
-#                                               second_transp[-1]]
-#         second_reshape = shape[:-2] + [head_size, self.hidden_dim]
-#         eig_trasp = [i for i in range(len(reshape))]
-#         eig_trasp = eig_trasp[:-2] + [eig_trasp[-1], eig_trasp[-2]]
-
-#         self.compute_proj = MultiHeadPCAProjection.init_proj(reshape,
-#                                                              first_transp,
-#                                                              eig_trasp,
-#                                                              second_transp,
-#                                                              second_reshape,
-#                                                              self.dff)
-
-#     def init_proj(reshape,
-#                   first_transp,
-#                   eig_trasp,
-#                   second_transp,
-#                   second_reshape,
-#                   dff):
-#         @tf.function(jit_compile=True)
-#         def compute_proj(X):
-#             if not tf.is_symbolic_tensor(X):
-#                 reshape[1] = tf.shape(X)[1]
-#             output = tf.reshape(X, shape=reshape)
-#             output = tf.transpose(output, perm=first_transp)
-#             if not tf.is_symbolic_tensor(X):
-#                 output = output - tf.math.reduce_mean(output,
-#                                                       axis=-1,
-#                                                       keepdims=True)
-#             cov = tf.linalg.matmul(output, output, transpose_b=True)
-#             _, output = tf.linalg.eigh(cov)
-#             output = tf.transpose(output, perm=eig_trasp)
-#             output = dff(output)
-#             output = tf.transpose(output, perm=second_transp)
-#             output = tf.reshape(output, shape=second_reshape)
-#             return output
-#         return compute_proj
-
-#     def call(self, inputs):
-#         if not tf.is_symbolic_tensor(inputs):
-#             inputs = self.norm(inputs)
-#         output = self.linear_up_scale(inputs)
-#         output = self.compute_proj(output)
-#         return output
-
-#     def get_config(self):
-#         config = super().get_config()
-#         config.update({
-#             "hidden_dim": self.hidden_dim,
-#             "num_heads": self.num_heads,
-#         })
-#         return config
-
-
-@tf.keras.saving.register_keras_serializable(
-    package="amplicon_gpt.layers"
-)
-class ReadHead(tf.keras.layers.Layer):
-    def __init__(
-            self,
-            hidden_dim,
-            num_heads,
-            num_layers,
-            output_dim,
-            dropout=0.0,
-            **kwargs
-    ):
-        super().__init__(**kwargs)
-        self.hidden_dim = hidden_dim
-        self.num_heads = num_heads
-        self.num_layers = num_layers
-        self.output_dim = output_dim
-        self.read_head = tf.keras.Sequential([
-            NucleotideEinsum(
-                128,
-                reduce_tensor=False,
-                normalize_output=True,
-                seq_axis=1
-            ),
-            tf.keras.layers.Dense(
-                32,
-                activation='relu',
-                use_bias=True
-            ),
-            tf.keras.layers.Dense(self.output_dim),
-            tf.keras.layers.LayerNormalization(),
-            # ProjectDown(32),
-            tf.keras.layers.Dense(
-                output_dim,
-                use_bias=True
-=======
         self.multihead_value_einsum = "sahnj,sahjk->sanhk"
         self.o_dense = tf.keras.layers.Dense(self.hidden_dim, use_bias=False)
 
@@ -564,7 +325,6 @@
             attention_output = tf.reshape(
                 attention_output,
                 shape=[batch_size, -1, 151, self.num_heads * self.head_size],
->>>>>>> 5420ccab
             )
             attention_output = self.o_dense(attention_output)
             return attention_output
