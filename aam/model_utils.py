import tensorflow as tf
import tensorflow_models as tfm
from aam.losses import pairwise_loss, pairwise_residual_mse
from aam.layers import ReadHead, PCAProjector, NucleotideEinsum
from aam.metrics import pairwise_mae


def _construct_base(batch_size: int,
                    dropout: float,
                    pca_hidden_dim: int,
                    pca_heads: int,
                    pca_layers: int,
                    dff: int,
                    d_model: int,
                    enc_layers: int,
                    enc_heads: int,
                    output_dim: int,
                    max_bp: int):
    input = tf.keras.Input(shape=[None, max_bp],
                           batch_size=batch_size,
                           dtype=tf.int64)
    model_input = tf.keras.layers.Embedding(
        5,
        d_model,
        embeddings_initializer="uniform",
        input_length=max_bp,
        input_shape=[batch_size, None, max_bp],
        name="embedding")(input)
<<<<<<< HEAD
    model_input += tfm.nlp.layers.PositionEmbedding(
                max_length=max_bp,
                seq_axis=2)(model_input)
=======
>>>>>>> a759f81f
    model_input = PCAProjector(hidden_dim=pca_hidden_dim,
                               num_heads=pca_heads,
                               num_layers=pca_layers)(model_input)
    model_input = tfm.nlp.models.TransformerEncoder(
            num_layers=enc_layers,
            num_attention_heads=enc_heads,
            intermediate_size=dff,
            intermediate_dropout=dropout,
            norm_first=True,
            activation='relu',
        )(model_input)
    output = ReadHead(hidden_dim=pca_hidden_dim,
                      num_heads=pca_heads,
                      num_layers=pca_layers,
                      output_dim=32)(model_input)
    return tf.keras.Model(inputs=input, outputs=output)


def pretrain_unifrac(batch_size: int, lr: float, *args):
    model = _construct_base(batch_size, *args)
    optimizer = tf.keras.optimizers.AdamW(learning_rate=lr,
                                          weight_decay=0.,
                                          beta_2=0.999,
                                          epsilon=1e-7)
    model.compile(optimizer=optimizer,
                  loss=pairwise_loss(batch_size),
                  metrics=[pairwise_mae(batch_size)],
                  jit_compile=False)
    return model

def transfer_regression(batch_size: int, lr: float, *args):
    model = _construct_base(batch_size, *args)
    model.trainable = False
    model.load_weights('base-model-wiht-pos/encoder.keras')
    optimizer = tf.keras.optimizers.AdamW(learning_rate=lr,
                                          beta_2=0.999,
                                          epsilon=1e-7)
    input = tf.keras.Input(shape=[None, 100],
                           batch_size=8,
                           dtype=tf.int64)
    output = tfm.nlp.models.TransformerEncoder(
            num_layers=2,
            num_attention_heads=4,
            intermediate_size=1024,
            dropout_rate=0.2,
            norm_first=True,
            activation='relu',
        )(model.layers[-2].output)
    output = ReadHead(hidden_dim=128,
                      num_heads=16,
                      num_layers=2,
                      output_dim=1)(output)
    model = tf.keras.Model(inputs=model.layers[0].input, outputs=output)
    model.compile(optimizer=optimizer,
                  loss='mse',
                  metrics=['mae'],
                  jit_compile=False)
    return model


def transfer_regression(batch_size: int, lr: float, *args):
    model = _construct_base(batch_size, *args)
    model.trainable = False
    model.load_weights('pretrained/encoder.keras')
    optimizer = tf.keras.optimizers.AdamW(learning_rate=lr,
                                          beta_2=0.999,
                                          epsilon=1e-7)
    output = tfm.nlp.models.TransformerEncoder(
            num_layers=2,
            num_attention_heads=4,
            intermediate_size=1024,
            dropout_rate=0.2,
            norm_first=True,
            activation='relu',
        )(model.layers[-2].output)
    output = ReadHead(hidden_dim=128,
                      num_heads=16,
                      num_layers=2,
                      output_dim=1)(output)
    model = tf.keras.Model(inputs=model.layers[0].input, outputs=output)
    loss = pairwise_residual_mse(batch_size=batch_size)
    model.compile(optimizer=optimizer,
                  loss=loss,
                  metrics=['mae'],
                  jit_compile=False)
    return model


def classification(batch_size: int, lr: float, *args):
    model = _construct_base(batch_size, *args)
    optimizer = tf.keras.optimizers.AdamW(learning_rate=lr,
                                          beta_2=0.999,
                                          epsilon=1e-7)
    loss = tf.keras.losses.SparseCategoricalCrossentropy(from_logits=True)
    model.compile(optimizer=optimizer,
                  loss=loss,
                  metrics=['accuracy'],
                  jit_compile=False)
    return model


def regression(batch_size: int, lr: float, *args):
    model = _construct_base(batch_size, *args)
    optimizer = tf.keras.optimizers.AdamW(learning_rate=lr,
                                          beta_2=0.999,
                                          epsilon=1e-7)
    loss = pairwise_residual_mse(batch_size=batch_size)
    model.compile(optimizer=optimizer,
                  loss='mse', metrics=['mae'],
                  jit_compile=False)
    return model<|MERGE_RESOLUTION|>--- conflicted
+++ resolved
@@ -26,12 +26,6 @@
         input_length=max_bp,
         input_shape=[batch_size, None, max_bp],
         name="embedding")(input)
-<<<<<<< HEAD
-    model_input += tfm.nlp.layers.PositionEmbedding(
-                max_length=max_bp,
-                seq_axis=2)(model_input)
-=======
->>>>>>> a759f81f
     model_input = PCAProjector(hidden_dim=pca_hidden_dim,
                                num_heads=pca_heads,
                                num_layers=pca_layers)(model_input)
@@ -46,48 +40,19 @@
     output = ReadHead(hidden_dim=pca_hidden_dim,
                       num_heads=pca_heads,
                       num_layers=pca_layers,
-                      output_dim=32)(model_input)
+                      output_dim=output_dim)(model_input)
     return tf.keras.Model(inputs=input, outputs=output)
 
 
 def pretrain_unifrac(batch_size: int, lr: float, *args):
     model = _construct_base(batch_size, *args)
     optimizer = tf.keras.optimizers.AdamW(learning_rate=lr,
-                                          weight_decay=0.,
+                                          weight_decay=0.1,
                                           beta_2=0.999,
                                           epsilon=1e-7)
     model.compile(optimizer=optimizer,
                   loss=pairwise_loss(batch_size),
                   metrics=[pairwise_mae(batch_size)],
-                  jit_compile=False)
-    return model
-
-def transfer_regression(batch_size: int, lr: float, *args):
-    model = _construct_base(batch_size, *args)
-    model.trainable = False
-    model.load_weights('base-model-wiht-pos/encoder.keras')
-    optimizer = tf.keras.optimizers.AdamW(learning_rate=lr,
-                                          beta_2=0.999,
-                                          epsilon=1e-7)
-    input = tf.keras.Input(shape=[None, 100],
-                           batch_size=8,
-                           dtype=tf.int64)
-    output = tfm.nlp.models.TransformerEncoder(
-            num_layers=2,
-            num_attention_heads=4,
-            intermediate_size=1024,
-            dropout_rate=0.2,
-            norm_first=True,
-            activation='relu',
-        )(model.layers[-2].output)
-    output = ReadHead(hidden_dim=128,
-                      num_heads=16,
-                      num_layers=2,
-                      output_dim=1)(output)
-    model = tf.keras.Model(inputs=model.layers[0].input, outputs=output)
-    model.compile(optimizer=optimizer,
-                  loss='mse',
-                  metrics=['mae'],
                   jit_compile=False)
     return model
 
