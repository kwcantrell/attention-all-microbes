--- conflicted
+++ resolved
@@ -53,24 +53,15 @@
 def pairwise_loss(batch_size):
     @tf.function(jit_compile=True)
     def inner(y_true, y_pred):
-<<<<<<< HEAD
-        y_pred_dist = _pairwise_distances(y_pred)
-        difference = tf.square(y_true - y_pred_dist)
-=======
         y_true = tf.math.square(y_true)
         y_pred_dist = _pairwise_distances(y_pred, squared=True)
         difference = tf.math.square(y_true - y_pred_dist)
->>>>>>> d6bca694
         difference = tf.linalg.band_part(difference, 0, -1)
         return tf.reduce_sum(difference) / comb(batch_size, 2)
     return inner
 
 
-<<<<<<< HEAD
-def pairwise_residual_mse(batch_size):
-=======
 def pairwise_residual_mse(batch_size, mean=None, std=None):
->>>>>>> d6bca694
     @tf.function(jit_compile=True)
     def sqrt_res(ys):
         r = tf.reshape(ys, shape=(-1, 1)) - tf.reshape(ys, shape=(1, -1))
@@ -82,12 +73,9 @@
 
     @tf.function(jit_compile=True)
     def inner(y_true, y_pred):
-<<<<<<< HEAD
-=======
         if mean is not None:
             y_true = denormalize(y_true, mean, std)
             y_pred = denormalize(y_pred, mean, std)
->>>>>>> d6bca694
         y_true = tf.squeeze(y_true)
         y_pred = tf.squeeze(y_pred)
         mse = tf.reduce_sum(tf.square(y_true - y_pred)) / batch_size
@@ -96,9 +84,6 @@
         rse = tf.linalg.band_part(tf.square(r_yt - r_yp), 0, -1)
         mrse = tf.reduce_sum(rse) / comb(batch_size, 2)
         return mse + mrse
-<<<<<<< HEAD
-    return inner
-=======
     return inner
 
 
@@ -148,5 +133,4 @@
         self.fn = mse_loss(mean, std)
 
     def call(self, y_true, y_pred):
-        return tf.reduce_mean(self.fn(y_pred, y_true), axis=-1)
->>>>>>> d6bca694
+        return tf.reduce_mean(self.fn(y_pred, y_true), axis=-1)