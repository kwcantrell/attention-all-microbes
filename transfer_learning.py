import click
import json
import tensorflow as tf
import amplicon_gpt._parameter_descriptions as desc
from amplicon_gpt.callbacks import ProjectEncoder
from amplicon_gpt.data_utils import (
<<<<<<< HEAD
    get_sequencing_dataset, get_unifrac_dataset, combine_seq_dist_dataset,
    batch_dist_dataset, batch_label_dataset, combine_label_dataset, _get_filtered_table_and_metadata
)
from amplicon_gpt.model_utils import transfer_learn_base, compile_model, classification, regression
=======
    get_sequencing_dataset, get_unifrac_dataset,
    combine_seq_dist_dataset, batch_dist_dataset
    )
from amplicon_gpt.model_utils import transfer_learn_base, compile_model
>>>>>>> 4af4ea00
from datetime import datetime
import numpy as np
import pandas as pd
from biom import load_table

# Allow using -h to show help information
# https://click.palletsprojects.com/en/7.x/documentation/#help-parameter-customization
CTXSETS = {"help_option_names": ["-h", "--help"]}


@click.group()
def transfer_learning():
    pass


@transfer_learning.command('unifrac')
@click.option(
    '--config-json',
    required=True,
    type=click.Path(exists=True),
    help=desc.CONFIG_JSON
)
@click.option(
    '-c', '--continue-training',
    required=False, default=False, is_flag=True,
    help=desc.CONTINUE_TRAINING,
)
@click.option(
    '--output-model-summary',
    required=False, default=False, is_flag=True,
    help=desc.OUTPUT_MODEL_SUMMARY
)
def unifrac(config_json, continue_training, output_model_summary):
    with open(config_json) as f:
        config = json.load(f)

    seq_dataset = get_sequencing_dataset(**config)
    unifrac_dataset = get_unifrac_dataset(**config)
    sequence_tokenizer = tf.keras.layers.TextVectorization(
            max_tokens=7,
            split='character',
            output_mode='int',
            output_sequence_length=100)
    sequence_tokenizer.adapt(seq_dataset.take(1))
    dataset, proj_dataset = combine_seq_dist_dataset(seq_dataset,
                                                     unifrac_dataset,
                                                     **config)

    size = seq_dataset.cardinality().numpy()
    batch_size = config['batch_size']
    train_size = int(size*config['train_percent']/batch_size)*batch_size

    training_dataset = dataset.take(train_size).prefetch(tf.data.AUTOTUNE)
    training_dataset = batch_dist_dataset(training_dataset, shuffle=True,
                                          **config)

    val_data = dataset.skip(train_size).prefetch(tf.data.AUTOTUNE)
    validation_dataset = batch_dist_dataset(val_data, **config)

<<<<<<< HEAD
    model = transfer_learn_base(batch_size=batch_size, dropout=config['dropout'])
    # model = tf.keras.models.load_model('base-model/encoder.keras')
    model = compile_model(model)
    
=======
    model = transfer_learn_base(batch_size=batch_size,
                                dropout=config['dropout'])
    model = compile_model(model)
#    for x, _ in training_dataset.take(1):
#        y = model(x)

#    model = compile_model(model)
#    for x, _ in training_dataset.take(1):
#        y = model(x)
#        print(x)
#        print(y)

>>>>>>> 4af4ea00
    if output_model_summary:
        model.summary()

    if 'patience' in config:
        patience = config['patience']
    else:
        patience = 10
    config['repeat'] = 1
<<<<<<< HEAD
    
    # Define the Keras TensorBoard callback.
    logdir="base-model/logs/"
    # tensorboard_callback = tf.keras.callbacks.TensorBoard(log_dir=logdir, profile_batch='50, 75',
                                                        #   write_graph=False)
    model.fit(
        training_dataset, validation_data=validation_dataset,
        epochs=config['epochs'], initial_epoch=0, batch_size=config['batch_size'],
        callbacks=[
                    tf.keras.callbacks.EarlyStopping(monitor='val_loss', start_from_epoch=0, patience=patience, mode='min'),
                    ProjectEncoder(validation_dataset,**config),
                    # tensorboard_callback
        ]
    )

@transfer_learning.command('classify')
@click.option(
    '--config-json',
    required=True,
    type=click.Path(exists=True),
    help=desc.CONFIG_JSON
)
def classify(config_json):
    with open(config_json) as f:
        config = json.load(f)

    table = load_table('agp-data/pruned_feature_table.biom')
    table = table.subsample(5000)
    metadata = pd.read_csv('agp-data/metadata.csv',sep=',', index_col='sample_id')
    filtered_table, filtered_metadata = table.align_to_dataframe(metadata, axis='sample')
    seq_dataset = get_sequencing_dataset(filtered_table)
    labels = filtered_metadata.month.to_numpy().astype('int') - 1
    label_dataset = tf.data.Dataset.from_tensor_slices(labels)
    dataset = combine_label_dataset(seq_dataset, label_dataset)

    size = seq_dataset.cardinality().numpy()
    batch_size = 8
    train_size = int(size*0.8/batch_size)*batch_size

    training_dataset = dataset.take(train_size).prefetch(tf.data.AUTOTUNE)
    training_dataset = batch_label_dataset(training_dataset, batch_size=batch_size, shuffle=True)
    
    val_data = dataset.skip(train_size).prefetch(tf.data.AUTOTUNE)
    validation_dataset = batch_label_dataset(val_data, batch_size=batch_size)
    
    model = classification(batch_size, 0)

#     model = transfer_learn_base(batch_size=batch_size, dropout=config['dropout'])
#     model = compile_model(model)
#     for x, _ in training_dataset.take(1):
#         y = model(x)
    
#     model = compile_model(model)
#     for x, _ in training_dataset.take(1):
#         y = model(x)
    
    model.summary()
    
    if 'patience' in config:
        patience=config['patience']
    else:
        patience=10
    config['repeat'] = 1
    
=======

>>>>>>> 4af4ea00
    # reduce_lr = ReduceLROnPlateau(monitor='val_loss', factor=0.2,
    #                           patience=5, min_lr=0.001)
    # Define the Keras TensorBoard callback.
    logdir = "base-model/logs/" + datetime.now().strftime("%Y%m%d-%H%M%S")
    tensorboard_callback = tf.keras.callbacks.TensorBoard(log_dir=logdir,
                                                          write_graph=False)

    model.fit(
        training_dataset, validation_data=validation_dataset,
        epochs=config['epochs'], initial_epoch=0,
        batch_size=config['batch_size'],
        callbacks=[
<<<<<<< HEAD
            tensorboard_callback
        ]
    )
    # model.save(os.path.join(config['root_path'], 'model.keras'), save_format='keras')

@transfer_learning.command('regress')
@click.option(
    '--table-path',
    required=True,
    type=click.Path(exists=True),
)
@click.option(
    '--metadata-path',
    required=True,
    type=click.Path(exists=True),
)
@click.option(
    '--variable-to-regress',
    required=True,
)
@click.option(
    '--repeats-per-epoch',
    required=False, default=1
)
@click.option(
    '--batch-size',
    required=False, default=8
)
@click.option(
    '--train-percent',
    required=False, default=0.8
)
@click.option(
    '--epochs',
    required=False, default=100
)
@click.option(
    '--output-model-summary',
    required=False, default=False, is_flag=True,
    help=desc.OUTPUT_MODEL_SUMMARY
)
def regress(
        table_path,
        metadata_path,
        variable_to_regress,
        repeats_per_epoch,
        batch_size,
        train_percent,
        epochs,
        output_model_summary
    ):
    filtered_table, filtered_metadata = _get_filtered_table_and_metadata(
        table_path, metadata_path, variable_to_regress
    )
    
    seq_dataset = get_sequencing_dataset(filtered_table)
    unifrac_dataset = filtered_metadata.host_age.to_numpy()
    unifrac_dataset = tf.data.Dataset.from_tensor_slices(unifrac_dataset)
    dataset = combine_label_dataset(seq_dataset, unifrac_dataset)

    size = seq_dataset.cardinality().numpy()
    train_size = int(size*train_percent/batch_size)*batch_size

    training_dataset = dataset.take(train_size).prefetch(tf.data.AUTOTUNE)
    training_dataset = batch_label_dataset(
        training_dataset,
        batch_size=batch_size,
        shuffle=True,
        repeat=repeats_per_epoch
    )
    
    val_data = dataset.skip(train_size).prefetch(tf.data.AUTOTUNE)
    validation_dataset = batch_label_dataset(val_data, batch_size=batch_size)

    model = regression(batch_size=batch_size)
    
    if output_model_summary:
        model.summary()
    
    patience=10
    
    # Define the Keras TensorBoard callback.
    logdir="base-model/logs/" + datetime.now().strftime("%Y%m%d-%H%M%S")
    tensorboard_callback = tf.keras.callbacks.TensorBoard(log_dir=logdir, write_graph=False)

    model.fit(
        training_dataset, validation_data=validation_dataset,
        epochs=epochs, initial_epoch=0, batch_size=batch_size,
        callbacks=[
                    tf.keras.callbacks.EarlyStopping(monitor='val_loss', start_from_epoch=0, patience=patience, mode='min'),
                    tensorboard_callback
=======
                   tf.keras.callbacks.EarlyStopping(monitor='val_loss',
                                                    start_from_epoch=0,
                                                    patience=patience,
                                                    mode='min'),
                   ProjectEncoder(proj_dataset.padded_batch(
                           config['batch_size']), **config),
                   tensorboard_callback
>>>>>>> 4af4ea00
        ]
    )
    # model.save(os.path.join(config['root_path'],
    #                         'model.keras'), save_format='keras')


    
def main():
    gpus = tf.config.list_physical_devices('GPU')
    tf.config.experimental.set_memory_growth(gpus[0],True)
    transfer_learning(prog_name='transfer_learning')


if __name__ == '__main__':
    main()<|MERGE_RESOLUTION|>--- conflicted
+++ resolved
@@ -4,21 +4,11 @@
 import amplicon_gpt._parameter_descriptions as desc
 from amplicon_gpt.callbacks import ProjectEncoder
 from amplicon_gpt.data_utils import (
-<<<<<<< HEAD
     get_sequencing_dataset, get_unifrac_dataset, combine_seq_dist_dataset,
-    batch_dist_dataset, batch_label_dataset, combine_label_dataset, _get_filtered_table_and_metadata
+    batch_dist_dataset,
 )
-from amplicon_gpt.model_utils import transfer_learn_base, compile_model, classification, regression
-=======
-    get_sequencing_dataset, get_unifrac_dataset,
-    combine_seq_dist_dataset, batch_dist_dataset
-    )
 from amplicon_gpt.model_utils import transfer_learn_base, compile_model
->>>>>>> 4af4ea00
-from datetime import datetime
-import numpy as np
-import pandas as pd
-from biom import load_table
+
 
 # Allow using -h to show help information
 # https://click.palletsprojects.com/en/7.x/documentation/#help-parameter-customization
@@ -74,25 +64,11 @@
     val_data = dataset.skip(train_size).prefetch(tf.data.AUTOTUNE)
     validation_dataset = batch_dist_dataset(val_data, **config)
 
-<<<<<<< HEAD
-    model = transfer_learn_base(batch_size=batch_size, dropout=config['dropout'])
+    model = transfer_learn_base(batch_size=batch_size,
+                                dropout=config['dropout'])
     # model = tf.keras.models.load_model('base-model/encoder.keras')
     model = compile_model(model)
-    
-=======
-    model = transfer_learn_base(batch_size=batch_size,
-                                dropout=config['dropout'])
-    model = compile_model(model)
-#    for x, _ in training_dataset.take(1):
-#        y = model(x)
 
-#    model = compile_model(model)
-#    for x, _ in training_dataset.take(1):
-#        y = model(x)
-#        print(x)
-#        print(y)
-
->>>>>>> 4af4ea00
     if output_model_summary:
         model.summary()
 
@@ -101,197 +77,28 @@
     else:
         patience = 10
     config['repeat'] = 1
-<<<<<<< HEAD
-    
+
     # Define the Keras TensorBoard callback.
-    logdir="base-model/logs/"
-    # tensorboard_callback = tf.keras.callbacks.TensorBoard(log_dir=logdir, profile_batch='50, 75',
-                                                        #   write_graph=False)
-    model.fit(
-        training_dataset, validation_data=validation_dataset,
-        epochs=config['epochs'], initial_epoch=0, batch_size=config['batch_size'],
-        callbacks=[
-                    tf.keras.callbacks.EarlyStopping(monitor='val_loss', start_from_epoch=0, patience=patience, mode='min'),
-                    ProjectEncoder(validation_dataset,**config),
-                    # tensorboard_callback
-        ]
-    )
-
-@transfer_learning.command('classify')
-@click.option(
-    '--config-json',
-    required=True,
-    type=click.Path(exists=True),
-    help=desc.CONFIG_JSON
-)
-def classify(config_json):
-    with open(config_json) as f:
-        config = json.load(f)
-
-    table = load_table('agp-data/pruned_feature_table.biom')
-    table = table.subsample(5000)
-    metadata = pd.read_csv('agp-data/metadata.csv',sep=',', index_col='sample_id')
-    filtered_table, filtered_metadata = table.align_to_dataframe(metadata, axis='sample')
-    seq_dataset = get_sequencing_dataset(filtered_table)
-    labels = filtered_metadata.month.to_numpy().astype('int') - 1
-    label_dataset = tf.data.Dataset.from_tensor_slices(labels)
-    dataset = combine_label_dataset(seq_dataset, label_dataset)
-
-    size = seq_dataset.cardinality().numpy()
-    batch_size = 8
-    train_size = int(size*0.8/batch_size)*batch_size
-
-    training_dataset = dataset.take(train_size).prefetch(tf.data.AUTOTUNE)
-    training_dataset = batch_label_dataset(training_dataset, batch_size=batch_size, shuffle=True)
-    
-    val_data = dataset.skip(train_size).prefetch(tf.data.AUTOTUNE)
-    validation_dataset = batch_label_dataset(val_data, batch_size=batch_size)
-    
-    model = classification(batch_size, 0)
-
-#     model = transfer_learn_base(batch_size=batch_size, dropout=config['dropout'])
-#     model = compile_model(model)
-#     for x, _ in training_dataset.take(1):
-#         y = model(x)
-    
-#     model = compile_model(model)
-#     for x, _ in training_dataset.take(1):
-#         y = model(x)
-    
-    model.summary()
-    
-    if 'patience' in config:
-        patience=config['patience']
-    else:
-        patience=10
-    config['repeat'] = 1
-    
-=======
-
->>>>>>> 4af4ea00
-    # reduce_lr = ReduceLROnPlateau(monitor='val_loss', factor=0.2,
-    #                           patience=5, min_lr=0.001)
-    # Define the Keras TensorBoard callback.
-    logdir = "base-model/logs/" + datetime.now().strftime("%Y%m%d-%H%M%S")
-    tensorboard_callback = tf.keras.callbacks.TensorBoard(log_dir=logdir,
-                                                          write_graph=False)
-
-    model.fit(
-        training_dataset, validation_data=validation_dataset,
-        epochs=config['epochs'], initial_epoch=0,
-        batch_size=config['batch_size'],
-        callbacks=[
-<<<<<<< HEAD
-            tensorboard_callback
-        ]
-    )
-    # model.save(os.path.join(config['root_path'], 'model.keras'), save_format='keras')
-
-@transfer_learning.command('regress')
-@click.option(
-    '--table-path',
-    required=True,
-    type=click.Path(exists=True),
-)
-@click.option(
-    '--metadata-path',
-    required=True,
-    type=click.Path(exists=True),
-)
-@click.option(
-    '--variable-to-regress',
-    required=True,
-)
-@click.option(
-    '--repeats-per-epoch',
-    required=False, default=1
-)
-@click.option(
-    '--batch-size',
-    required=False, default=8
-)
-@click.option(
-    '--train-percent',
-    required=False, default=0.8
-)
-@click.option(
-    '--epochs',
-    required=False, default=100
-)
-@click.option(
-    '--output-model-summary',
-    required=False, default=False, is_flag=True,
-    help=desc.OUTPUT_MODEL_SUMMARY
-)
-def regress(
-        table_path,
-        metadata_path,
-        variable_to_regress,
-        repeats_per_epoch,
-        batch_size,
-        train_percent,
-        epochs,
-        output_model_summary
-    ):
-    filtered_table, filtered_metadata = _get_filtered_table_and_metadata(
-        table_path, metadata_path, variable_to_regress
-    )
-    
-    seq_dataset = get_sequencing_dataset(filtered_table)
-    unifrac_dataset = filtered_metadata.host_age.to_numpy()
-    unifrac_dataset = tf.data.Dataset.from_tensor_slices(unifrac_dataset)
-    dataset = combine_label_dataset(seq_dataset, unifrac_dataset)
-
-    size = seq_dataset.cardinality().numpy()
-    train_size = int(size*train_percent/batch_size)*batch_size
-
-    training_dataset = dataset.take(train_size).prefetch(tf.data.AUTOTUNE)
-    training_dataset = batch_label_dataset(
-        training_dataset,
-        batch_size=batch_size,
-        shuffle=True,
-        repeat=repeats_per_epoch
-    )
-    
-    val_data = dataset.skip(train_size).prefetch(tf.data.AUTOTUNE)
-    validation_dataset = batch_label_dataset(val_data, batch_size=batch_size)
-
-    model = regression(batch_size=batch_size)
-    
-    if output_model_summary:
-        model.summary()
-    
-    patience=10
-    
-    # Define the Keras TensorBoard callback.
-    logdir="base-model/logs/" + datetime.now().strftime("%Y%m%d-%H%M%S")
-    tensorboard_callback = tf.keras.callbacks.TensorBoard(log_dir=logdir, write_graph=False)
-
-    model.fit(
-        training_dataset, validation_data=validation_dataset,
-        epochs=epochs, initial_epoch=0, batch_size=batch_size,
-        callbacks=[
-                    tf.keras.callbacks.EarlyStopping(monitor='val_loss', start_from_epoch=0, patience=patience, mode='min'),
-                    tensorboard_callback
-=======
-                   tf.keras.callbacks.EarlyStopping(monitor='val_loss',
-                                                    start_from_epoch=0,
-                                                    patience=patience,
-                                                    mode='min'),
-                   ProjectEncoder(proj_dataset.padded_batch(
-                           config['batch_size']), **config),
-                   tensorboard_callback
->>>>>>> 4af4ea00
-        ]
-    )
-    # model.save(os.path.join(config['root_path'],
-    #                         'model.keras'), save_format='keras')
+    # logdir="base-model/logs/"
+    # tensorboard_callback = tf.keras.callbacks.TensorBoard(log_dir=logdir,
+    #                                               profile_batch='50, 75',
+    #   write_graph=False)
+    model.fit(training_dataset,
+              validation_data=validation_dataset,
+              epochs=config['epochs'],
+              initial_epoch=0,
+              batch_size=config['batch_size'],
+              callbacks=[tf.keras.callbacks.EarlyStopping(monitor='val_loss',
+                                                          start_from_epoch=0,
+                                                          patience=patience,
+                                                          mode='min'),
+                         # tensorboard_callback,
+                         ProjectEncoder(validation_dataset, **config)])
 
 
-    
 def main():
     gpus = tf.config.list_physical_devices('GPU')
-    tf.config.experimental.set_memory_growth(gpus[0],True)
+    tf.config.experimental.set_memory_growth(gpus[0], True)
     transfer_learning(prog_name='transfer_learning')
 
 
