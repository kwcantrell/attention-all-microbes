import tensorflow as tf
<<<<<<< HEAD
from amplicon_gpt.losses import unifrac_loss_var, _pairwise_distances 
from amplicon_gpt.layers import SampleEncoder,  NucleotideEinsum, ReadHead, MultiHeadPCAProjection
=======
from amplicon_gpt.losses import unifrac_loss_var, _pairwise_distances
from amplicon_gpt.layers import SampleEncoder, NucleotideEinsum, ReadHead
>>>>>>> 4af4ea00

MAX_SEQ = 1600
BATCH_SIZE = 8


def transfer_learn_base(batch_size: int, dropout: float):
    d_model = 128
    dff = 128
    num_heads = 8
    num_enc_layers = 4
    norm_first = False
    
    input = tf.keras.Input(shape=[None,100], batch_size=batch_size, dtype=tf.int64)
    model_input = tf.keras.layers.Embedding(
        5,
        d_model,
        embeddings_initializer="uniform",
        input_length=100,
        input_shape=[batch_size, None, 100],
        name="embedding")(input)
    model_input = MultiHeadPCAProjection()(model_input)
    model_input = SampleEncoder(dropout, num_enc_layers, num_heads, dff, norm_first)(model_input)
    output = ReadHead(d_model, output_dim=d_model)(model_input)
    model = tf.keras.Model(inputs=input, outputs=output)
    return model

def classification(batch_size: int, dropout: float):   
    d_model = 128
    dff = 128
    num_heads = 6
    num_enc_layers = 4
    norm_first = False

    input = tf.keras.Input(shape=[None, 100], batch_size=batch_size,
                           dtype=tf.int64)
    model_input = tf.keras.layers.Embedding(
        5,
        d_model,
        embeddings_initializer="glorot_uniform",
        input_length=100,
        input_shape=[batch_size, None, 100],
        name="embedding")(input)
    model_input = tf.keras.layers.LayerNormalization()(model_input)
<<<<<<< HEAD
    model_input = FullNucleotideEinsum(d_model,
                                input_max_length=100,
                                normalize_output=True,
                                activation='relu')(model_input)
    model_input = FullNucleotideEinsum(d_model,
                                input_max_length=100,
                                normalize_output=True,
                                activation='relu')(model_input)
    model_input = FullNucleotideEinsum(d_model,
                                input_max_length=100,
                                reduce_tensor=True,
                                normalize_output=True,
                                activation='relu',
                                use_dropout=True)(model_input)
    model_input = SampleEncoder(dropout, num_enc_layers, num_heads, dff, norm_first)(model_input)
    output = ReadHead(d_model, output_dim=12)(model_input)
=======
    model_input = NucleotideEinsum(dff,
                                   input_max_length=100,
                                   normalize_output=True,
                                   activation='relu')(model_input)
    model_input = NucleotideEinsum(128,
                                   input_max_length=dff,
                                   normalize_output=True,
                                   activation='relu')(model_input)
    model_input = NucleotideEinsum(128,
                                   input_max_length=128,
                                   reduce_tensor=True,
                                   normalize_output=True,
                                   activation='relu')(model_input)
    model_input = SampleEncoder(dropout, num_enc_layers, num_heads, dff,
                                norm_first)(model_input)
    output = ReadHead(d_model)(model_input)
>>>>>>> 4af4ea00
    model = tf.keras.Model(inputs=input, outputs=output)
    
    # boundaries = [4400*4, 8800*4]
    # values = [0.0001, 0.00005, 0.00001]
    # lr = tf.keras.optimizers.schedules.PiecewiseConstantDecay(
    #     boundaries, values)

    # model.load_weights('base-model/encoder.keras')
    # optimizer = tf.keras.optimizers.AdamW(learning_rate=0.0005, beta_2=0.999, epsilon=1e-7)
    # model.compile(
    #     optimizer=optimizer,
    #     loss=tf.keras.losses.SparseCategoricalCrossentropy(from_logits=True), metrics=['accuracy'],
    #     jit_compile=False)
    return model

def regression(batch_size: int):   
    d_model = 128
    dff = 128
    num_heads = 8
    num_enc_layers = 4
    norm_first = False
    
    input = tf.keras.Input(shape=[None,100], batch_size=batch_size, dtype=tf.int64)
    model_input = tf.keras.layers.Embedding(
        5,
        d_model,
        embeddings_initializer="uniform",
        input_length=100,
        input_shape=[batch_size, None, 100],
        name="embedding")(input)
    model_input = MultiHeadPCAProjection()(model_input)
    model_input = SampleEncoder(0.5, num_enc_layers, num_heads, dff, norm_first)(model_input)
    output = ReadHead(d_model, output_dim=d_model)(model_input)
    output = tf.keras.layers.Dense(1)
    model = tf.keras.Model(inputs=input, outputs=output)
    # lr = 0.0001
    boundaries = [4400*4]
    values = [0.0001, 0.0001]
    lr = tf.keras.optimizers.schedules.PiecewiseConstantDecay(
        boundaries, values)

    # model.load_weights('base-model/encoder.keras')
    optimizer = tf.keras.optimizers.AdamW(learning_rate=lr, beta_2=0.999, epsilon=1e-7)
    model.compile(
        optimizer=optimizer,
        loss='mse', metrics=[MAE()],
        jit_compile=False)
    return model


@tf.keras.saving.register_keras_serializable(package="amplicon_gpt.metrics")
class MAE(tf.keras.metrics.Metric):
    def __init__(self, name='mae_loss', dtype=tf.float32):
        super().__init__(name=name, dtype=dtype)
        self.loss = self.add_weight(name='rl', initializer='zero',
                                    dtype=tf.float32)
        self.i = self.add_weight(name='i', initializer='zero',
                                 dtype=tf.float32)

    def update_state(self, y_true, y_pred, sample_weight=None):
        self.loss.assign_add(tf.reduce_sum(tf.abs(_pairwise_distances(y_pred)
                                                  - y_true)))
        self.i.assign_add(tf.constant(((BATCH_SIZE * BATCH_SIZE) - BATCH_SIZE)
                          / 2.0, dtype=tf.float32))

    def result(self):
        return self.loss / self.i


def compile_model(model):
    # lr = 0.0001
    boundaries = [4400*4]
    values = [0.0001, 0.0001]
    lr = tf.keras.optimizers.schedules.PiecewiseConstantDecay(
        boundaries, values)

    # model.load_weights('base-model/encoder.keras')
    optimizer = tf.keras.optimizers.AdamW(learning_rate=lr, beta_2=0.999,
                                          epsilon=1e-7)
    model.compile(
        optimizer=optimizer,
        loss=unifrac_loss_var, metrics=[MAE()],
        jit_compile=False)
    return model<|MERGE_RESOLUTION|>--- conflicted
+++ resolved
@@ -1,11 +1,6 @@
 import tensorflow as tf
-<<<<<<< HEAD
-from amplicon_gpt.losses import unifrac_loss_var, _pairwise_distances 
-from amplicon_gpt.layers import SampleEncoder,  NucleotideEinsum, ReadHead, MultiHeadPCAProjection
-=======
 from amplicon_gpt.losses import unifrac_loss_var, _pairwise_distances
-from amplicon_gpt.layers import SampleEncoder, NucleotideEinsum, ReadHead
->>>>>>> 4af4ea00
+from amplicon_gpt.layers import SampleEncoder, ReadHead, MultiHeadPCAProjection
 
 MAX_SEQ = 1600
 BATCH_SIZE = 8
@@ -18,7 +13,9 @@
     num_enc_layers = 4
     norm_first = False
     
-    input = tf.keras.Input(shape=[None,100], batch_size=batch_size, dtype=tf.int64)
+    input = tf.keras.Input(shape=[None, 100],
+                           batch_size=batch_size,
+                           dtype=tf.int64)
     model_input = tf.keras.layers.Embedding(
         5,
         d_model,
@@ -27,111 +24,22 @@
         input_shape=[batch_size, None, 100],
         name="embedding")(input)
     model_input = MultiHeadPCAProjection()(model_input)
-    model_input = SampleEncoder(dropout, num_enc_layers, num_heads, dff, norm_first)(model_input)
+    model_input = SampleEncoder(dropout,
+                                num_enc_layers,
+                                num_heads,
+                                dff,
+                                norm_first)(model_input)
     output = ReadHead(d_model, output_dim=d_model)(model_input)
     model = tf.keras.Model(inputs=input, outputs=output)
     return model
 
-def classification(batch_size: int, dropout: float):   
-    d_model = 128
-    dff = 128
-    num_heads = 6
-    num_enc_layers = 4
-    norm_first = False
 
-    input = tf.keras.Input(shape=[None, 100], batch_size=batch_size,
-                           dtype=tf.int64)
-    model_input = tf.keras.layers.Embedding(
-        5,
-        d_model,
-        embeddings_initializer="glorot_uniform",
-        input_length=100,
-        input_shape=[batch_size, None, 100],
-        name="embedding")(input)
-    model_input = tf.keras.layers.LayerNormalization()(model_input)
-<<<<<<< HEAD
-    model_input = FullNucleotideEinsum(d_model,
-                                input_max_length=100,
-                                normalize_output=True,
-                                activation='relu')(model_input)
-    model_input = FullNucleotideEinsum(d_model,
-                                input_max_length=100,
-                                normalize_output=True,
-                                activation='relu')(model_input)
-    model_input = FullNucleotideEinsum(d_model,
-                                input_max_length=100,
-                                reduce_tensor=True,
-                                normalize_output=True,
-                                activation='relu',
-                                use_dropout=True)(model_input)
-    model_input = SampleEncoder(dropout, num_enc_layers, num_heads, dff, norm_first)(model_input)
-    output = ReadHead(d_model, output_dim=12)(model_input)
-=======
-    model_input = NucleotideEinsum(dff,
-                                   input_max_length=100,
-                                   normalize_output=True,
-                                   activation='relu')(model_input)
-    model_input = NucleotideEinsum(128,
-                                   input_max_length=dff,
-                                   normalize_output=True,
-                                   activation='relu')(model_input)
-    model_input = NucleotideEinsum(128,
-                                   input_max_length=128,
-                                   reduce_tensor=True,
-                                   normalize_output=True,
-                                   activation='relu')(model_input)
-    model_input = SampleEncoder(dropout, num_enc_layers, num_heads, dff,
-                                norm_first)(model_input)
-    output = ReadHead(d_model)(model_input)
->>>>>>> 4af4ea00
-    model = tf.keras.Model(inputs=input, outputs=output)
-    
-    # boundaries = [4400*4, 8800*4]
-    # values = [0.0001, 0.00005, 0.00001]
-    # lr = tf.keras.optimizers.schedules.PiecewiseConstantDecay(
-    #     boundaries, values)
+def classification(batch_size: int, dropout: float):
+    pass
 
-    # model.load_weights('base-model/encoder.keras')
-    # optimizer = tf.keras.optimizers.AdamW(learning_rate=0.0005, beta_2=0.999, epsilon=1e-7)
-    # model.compile(
-    #     optimizer=optimizer,
-    #     loss=tf.keras.losses.SparseCategoricalCrossentropy(from_logits=True), metrics=['accuracy'],
-    #     jit_compile=False)
-    return model
 
-def regression(batch_size: int):   
-    d_model = 128
-    dff = 128
-    num_heads = 8
-    num_enc_layers = 4
-    norm_first = False
-    
-    input = tf.keras.Input(shape=[None,100], batch_size=batch_size, dtype=tf.int64)
-    model_input = tf.keras.layers.Embedding(
-        5,
-        d_model,
-        embeddings_initializer="uniform",
-        input_length=100,
-        input_shape=[batch_size, None, 100],
-        name="embedding")(input)
-    model_input = MultiHeadPCAProjection()(model_input)
-    model_input = SampleEncoder(0.5, num_enc_layers, num_heads, dff, norm_first)(model_input)
-    output = ReadHead(d_model, output_dim=d_model)(model_input)
-    output = tf.keras.layers.Dense(1)
-    model = tf.keras.Model(inputs=input, outputs=output)
-    # lr = 0.0001
-    boundaries = [4400*4]
-    values = [0.0001, 0.0001]
-    lr = tf.keras.optimizers.schedules.PiecewiseConstantDecay(
-        boundaries, values)
-
-    # model.load_weights('base-model/encoder.keras')
-    optimizer = tf.keras.optimizers.AdamW(learning_rate=lr, beta_2=0.999, epsilon=1e-7)
-    model.compile(
-        optimizer=optimizer,
-        loss='mse', metrics=[MAE()],
-        jit_compile=False)
-    return model
+def regression(batch_size: int):
+    pass
 
 
 @tf.keras.saving.register_keras_serializable(package="amplicon_gpt.metrics")
