--- conflicted
+++ resolved
@@ -5,14 +5,8 @@
 MAX_SEQ = 1600
 BATCH_SIZE = 8
 
-<<<<<<< HEAD
-
-def transfer_learn_base(batch_size: int, dropout: float):
-    d_model = 256
-=======
 def transfer_learn_base(batch_size: int, dropout: float):   
     d_model = 128
->>>>>>> 254cb577
     dff = 128
     num_heads = 6
     num_enc_layers = 4
@@ -27,14 +21,8 @@
         input_length=100,
         input_shape=[batch_size, None, 100],
         name="embedding")(input)
-<<<<<<< HEAD
-    model_input = NucleotideEinsum(dff, input_max_length=100,
-                                   normalize_output=True,
-                                   activation='relu')(model_input)
-=======
     model_input = tf.keras.layers.LayerNormalization()(model_input)
     model_input = NucleotideEinsum(dff, input_max_length=100, normalize_output=True,  activation='relu')(model_input)
->>>>>>> 254cb577
     model_input = NucleotideEinsum(128,
                                    input_max_length=dff,
                                    normalize_output=True,
@@ -50,10 +38,6 @@
     model = tf.keras.Model(inputs=input, outputs=output)
     return model
 
-<<<<<<< HEAD
-
-=======
->>>>>>> 254cb577
 @tf.keras.saving.register_keras_serializable(package="amplicon_gpt.metrics")
 class MAE(tf.keras.metrics.Metric):
     def __init__(self, name='mae_loss', dtype=tf.float32):
