--- conflicted
+++ resolved
@@ -1,25 +1,23 @@
-# import numpy as np
-# import pandas as pd
+import numpy as np
+import pandas as pd
 import tensorflow as tf
 from biom import load_table
 from unifrac import unweighted
 
 
-<<<<<<< HEAD
-def _get_filtered_table_and_metadata(table_path, metadata_path, filter_col=None):
+def _get_filtered_table_and_metadata(table_path, metadata_path,
+                                     filter_col=None):
     metadata = pd.read_csv(metadata_path, sep='\t', index_col=0)
-    metadata = metadata[pd.to_numeric(metadata[filter_col], errors='coerce').notnull()]
+    metadata = metadata[pd.to_numeric(metadata[filter_col],
+                                      errors='coerce').notnull()]
     metadata[filter_col] = metadata[filter_col].astype(np.float32)
     metadata = metadata[metadata[filter_col] > 15]
     table = load_table(table_path)
     return table.align_to_dataframe(metadata, axis='sample')
-    
-def get_sequencing_dataset(table_path):
-    if type(table_path) == str:
-=======
+
+
 def get_sequencing_dataset(table_path, **kwargs):
     if isinstance(table_path, str):
->>>>>>> 4af4ea00
         table = load_table(table_path)
     else:
         table = table_path
@@ -67,8 +65,8 @@
                  dist_dataset)
             .shuffle(dataset_size, reshuffle_each_iteration=False)
             .prefetch(tf.data.AUTOTUNE)
-<<<<<<< HEAD
-    ), seq_dataset
+            ), seq_dataset
+
 
 def combine_label_dataset(seq_dataset, label_dataset):
     sequence_tokenizer = tf.keras.layers.TextVectorization(
@@ -83,20 +81,20 @@
     return (tf.data.Dataset
             .zip((seq_dataset, label_dataset))
             .shuffle(dataset_size, reshuffle_each_iteration=False)
-            .prefetch(tf.data.AUTOTUNE)
-    )
+            .prefetch(tf.data.AUTOTUNE))
+
 
 def batch_label_dataset(dataset, batch_size, shuffle=False, repeat=1):
     dataset = dataset.cache()
     size = dataset.cardinality()
-    
+
     if shuffle:
         dataset = dataset.shuffle(size, reshuffle_each_iteration=True)
 
     dataset = (dataset
-        .padded_batch(batch_size, padded_shapes=([None,128], []), drop_remainder=True)
-        .prefetch(tf.data.AUTOTUNE)
-    )
+               .padded_batch(batch_size, padded_shapes=([None, 128], []),
+                             drop_remainder=True)
+               .prefetch(tf.data.AUTOTUNE))
 
     if not shuffle:
         dataset = dataset.cache()
@@ -107,13 +105,6 @@
 
 
 def batch_dist_dataset(dataset, batch_size, shuffle=False, repeat=1, **kwargs):
-=======
-            ), seq_dataset
-
-
-def batch_dist_dataset(dataset, batch_size, shuffle=False, repeat=None,
-                       **kwargs):
->>>>>>> 4af4ea00
     dataset = dataset.cache()
     size = dataset.cardinality()
 
@@ -124,29 +115,19 @@
         ASV_DIM = 0
         shape = tf.shape(seq)[ASV_DIM]
         pad = shape // 8 * 8 + 8 - shape
-        return (ind, tf.pad(seq, [[0,pad], [0,0]]), dist)
+        return (ind, tf.pad(seq, [[0, pad], [0, 0]]), dist)
 
     def get_pairwise_dist(ind, seq, dist):
         return (seq, tf.gather(dist, ind, axis=1, batch_dims=0))
 
     dataset = (dataset
-<<<<<<< HEAD
-        .map(step_pad, num_parallel_calls=tf.data.AUTOTUNE)
-        .padded_batch(batch_size, padded_shapes=([], [None,100], [None]), drop_remainder=True)
-        .prefetch(tf.data.AUTOTUNE)
-        .map(get_pairwise_dist)
-        .prefetch(tf.data.AUTOTUNE)
-    )
-=======
+               .map(step_pad, num_parallel_calls=tf.data.AUTOTUNE)
                .padded_batch(batch_size,
                              padded_shapes=([], [None, 100], [None]),
                              drop_remainder=True)
-               # padding_values can be added, if needed.
                .prefetch(tf.data.AUTOTUNE)
                .map(get_pairwise_dist)
-               .prefetch(tf.data.AUTOTUNE)
-               )
->>>>>>> 4af4ea00
+               .prefetch(tf.data.AUTOTUNE))
 
     if not shuffle:
         dataset = dataset.cache()
